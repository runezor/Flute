#!/usr/bin/python3

# Copyright (c) 2017-2020 Bluespec, Inc. All Rights Reserved.
# ================================================================

#-
# CHERI modifications:
#     Copyright (c) 2019 Peter Rugg
#     All rights reserved.
#
#     This software was developed by SRI International and the University of
#     Cambridge Computer Laboratory (Department of Computer Science and
#     Technology) under DARPA contract HR0011-18-C-0016 ("ECATS"), as part of the
#     DARPA SSITH research programme.
#-

# Background: CPU caches have a large number of sizing concepts such
# as total size, address size, word size, cache line size, set
# associativity, tag size, index size, address of word in cache line,
# address of cache line in set, and so on, and of course each can be
# expressed in various size units like bits, bytes, kilobytes, ...
# depending on convenience.  Further, in BSV we often want the sizes
# both as types and as values.  Since all these sizes are
# inter-related, hand-written declarations are laborious to produce;
# do not often make the inter-relationships clear; and it is easy to
# make a mistake and produce inconsistent size declarations.

# This program is given just 4 basic, independent sizes:
#    Bit per PA         (bits in a physical address)
#    KB per cache       (total cache memory size)
#    word64s per cline  (64b words per cache line)
#    ways per set       (set associativity)
# and generates declarations for all the sized elements of interest in BSV
# source code as a BSV package. Each declaration shows the actual size
# and, as a comment, the formula used, if it is derived from other
# sizes.  The basic sizes are provided on the command line.
# --help will remind you of the command-line arguments.

# We assume the cache is indexed using virtual addresses
# and tagged using physical addresses.

# ================================================================

import argparse
import sys
import os
import math
import yaml

# ================================================================
# Key data structure:
#     items :: [(name::string, value::int: formula::string)]

# ================================================================

def main (argv = None):
    (bsv_package_name, items) = process_program_args ()
    print ("Generating package {0} from these basic values:".format (bsv_package_name))
    print_items (items)

    items = compute_derived_values (items)

    addr_hi_cset_in_cache = sel (items, "addr_hi_cset_in_cache")
    if (addr_hi_cset_in_cache > 11):
        print ("ERROR: addr_hi_cset_in_cache (high-bit of cache index) = {0}".format (addr_hi_cset_in_cache))
        print ("    Should be inside 4KB page (< 12) for virtual-indexed, physically-tagged cache.")
        for item in items:
            print (item)

    # ---- Generate BSV source file
    generate_BSV_file (bsv_package_name, items)

    return 0

# ================================================================
# Yaml-file and command-line argument processing

def process_program_args ():
    sys.stdout.write ("Use  --help  for help\n")

    # ---- defaults
    default_yaml_file      = 'RV64_Sv39_args.yaml'
    bsv_package_name       = 'Cache_Decls_RV64'
    item_Bits_per_PA       = 34
    item_KB_per_Cache      = 4
    item_Word128s_per_CLine = 2
    item_Ways_per_CSet     = 1

    # ---- Parse command-line arguments
    parser = argparse.ArgumentParser (description = "Generate BSV declarations for a cache module.",
                                      epilog = "Priority command-line args > yaml file > defaults")
    parser.add_argument ('--yaml_file',
                         help = "YAML file containing the basic sizes (default {0})".format (default_yaml_file))
    parser.add_argument ('--bsv_package_name',
                         help = "Name of BSV package in generated BSV source file (default: {0})".format (bsv_package_name))
    parser.add_argument ('--Bits_per_PA',
                         help = "Bits per Physical Address (default = {0})".format (item_Bits_per_PA))
    parser.add_argument ('--KB_per_Cache' ,
                         help = "Total size of cache in kilobytes (default = {0})".format (item_KB_per_Cache))
    parser.add_argument ('--Word128s_per_CLine',
                         help = "# of data Word128s in a cache line (default = {0})".format (item_Word128s_per_CLine))
    parser.add_argument ('--Ways_per_CSet',
                         help = "Set associativity of cache (# of ways in a cache set; default {0})".format (item_Ways_per_CSet))
    args = parser.parse_args ()

    args_yaml = None
    if (args.yaml_file == None):
        try:
            sys.stdout.write ("No yaml_file specified; attempting to read default {0} file ...".format (default_yaml_file))
            sys.stdout.flush ()
            with open (default_yaml_file, 'r') as stream:
                args_yaml = yaml.load (stream)
            sys.stdout.write ("success\n")
        except:
            sys.stdout.write ("... no such file found\n")
            pass
    else:
        try:
            with open (args.yaml_file, 'r') as stream:
                sys.stdout.write ("Reading {0} file\n".format (args.yaml_file))
                args_yaml = yaml.load (stream)
        except:
            sys.stdout.write ("ERROR: unable to read {0} file\n".format (args.yaml_file))
            sys.exit (1)

    # Over-ride from yaml file
    if (args_yaml != None):
        if (args_yaml ['bsv_package_name']  != None): bsv_package_name       = args_yaml ['bsv_package_name']
        if (args_yaml ['Bits_per_PA']       != None): item_Bits_per_PA       = int (args_yaml ['Bits_per_PA'])
        if (args_yaml ['KB_per_Cache']      != None): item_KB_per_Cache      = int (args_yaml ['KB_per_Cache'])
        if (args_yaml ['Word128s_per_CLine'] != None): item_Word128s_per_CLine = int (args_yaml ['Word128s_per_CLine'])
        if (args_yaml ['Ways_per_CSet']     != None): item_Ways_per_CSet     = int (args_yaml ['Ways_per_CSet'])

    # Over-ride from command-line arguments
    # ---- Create 'items' data structure with all values
    if (args.bsv_package_name  != None): bsv_package_name       = args.bsv_package_name
    if (args.Bits_per_PA       != None): item_Bits_per_PA       = int (args.Bits_per_PA)
    if (args.KB_per_Cache      != None): item_KB_per_Cache      = int (args.KB_per_Cache)
    if (args.Word128s_per_CLine != None): item_Word128s_per_CLine = int (args.Word128s_per_CLine)
    if (args.Ways_per_CSet     != None): item_Ways_per_CSet     = int (args.Ways_per_CSet)

    items = [ ("Bits_per_PA",         item_Bits_per_PA,       "(basic)"),
              ("KB_per_Cache",        item_KB_per_Cache,      "(basic)"),
              ("Word128s_per_CLine",   item_Word128s_per_CLine, "(basic)"),
              ("Ways_per_CSet",       item_Ways_per_CSet,     "(basic; associativity)") ]

    return (bsv_package_name, items)

# ================================================================
# Print 'items'

def print_items (items):
    for (attr, val, formula) in items:
        print ("    {0:20s}= {1:4}    {2}".format ((attr + ":"), val, formula))

# ================================================================
# Select value associated with name from items

def sel (items, name):
    for (attr, val, formula) in items:
        if (attr == name):
            return val
    print ("Error: no attr {0} in items".format (name))
    sys.exit (1)

def sel2 (items, name):
    for (attr, val, formula) in items:
        if (attr == name):
            return (val, formula)
    print ("Error: no attr {0} in items".format (name))
    sys.exit (1)

# ================================================================
# Compute derived values

Bits_per_Byte           = 8
Bytes_per_Word128        = 16
Bits_per_Byte_in_Word128 = 4
addr_lo_byte_in_word128  = 0
addr_hi_byte_in_word128  = 3

def compute_derived_values (items):
    items.append (("Bytes_per_CLine",
                   sel (items, "Word128s_per_CLine") * Bytes_per_Word128,
                   "Word128s_per_CLine * Bytes_per_Word128"))

    items.append (("Bits_per_CLine",
                   sel (items, "Bytes_per_CLine") * Bits_per_Byte,
                   "Bytes_per_CLine * 8"))

    items.append (("Bytes_per_CSet",
                   sel (items, "Ways_per_CSet") * sel (items, "Bytes_per_CLine"),
                   "Ways_per_CSet * Bytes_per_CLine"))

    items.append (("Bytes_per_Cache",
                   sel (items, "KB_per_Cache") * 1024,
                   "KB_per_Cache * 1024"))

    items.append (("Word128s_per_Cache",
                   int (sel (items, "Bytes_per_Cache") / Bytes_per_Word128),
                   "Bytes_per_Cache / Bytes_per_Word128"))

    items.append (("CLines_per_Cache",
                   int (sel (items, "Bytes_per_Cache") / sel (items, "Bytes_per_CLine")),
                   "Bytes_per_Cache / Bytes_per_CLine"))

    items.append (("CSets_per_Cache",
                   int (sel (items, "Bytes_per_Cache") / sel (items, "Bytes_per_CSet")),
                   "Bytes_per_Cache / Bytes_per_CSet"))

<<<<<<< HEAD
    items.append (("Word128_Sets_per_Cache",
                   sel (items, "CSets_per_Cache") * sel (items, "Word128s_per_CLine"),
                   "CSets_per_Cache * Word128s_per_CLine"))
=======
    items.append (("CSet_Word64s_per_Cache",
                   sel (items, "CSets_per_Cache") * sel (items, "Word64s_per_CLine"),
                   "CSets_per_Cache * Word64s_per_CLine"))
>>>>>>> 70a2acf7

    items.append (("Bits_per_Word128_in_CLine",
                   int (math.log (sel (items, "Word128s_per_CLine"),2)),
                   "log2 (Word128s_per_CLine)"))

    items.append (("Bits_per_Byte_in_CLine",
                   int (math.log (sel (items, "Bytes_per_CLine"),2)),
                   "log2 (Bytes_per_CLine)"))

    items.append (("Bits_per_CSet_in_Cache",
                   int (math.log (sel (items, "CSets_per_Cache"),2)),
                   "log2 (CSets_per_Cache)"))

<<<<<<< HEAD
    items.append (("Bits_per_Word128_Set_in_Cache",
                   sel (items, "Bits_per_CSet_in_Cache") + sel (items, "Bits_per_Word128_in_CLine"),
                   "Bits_per_CSet_in_Cache + Bits_per_Word128_in_CLine"))
=======
    items.append (("Bits_per_CSet_Word64_in_Cache",
                   sel (items, "Bits_per_CSet_in_Cache") + sel (items, "Bits_per_Word64_in_CLine"),
                   "Bits_per_CSet_in_Cache + Bits_per_Word64_in_CLine"))
>>>>>>> 70a2acf7

    items.append (("Bits_per_CTag",
                   sel (items, "Bits_per_PA") - (sel (items, "Bits_per_CSet_in_Cache")
                                                 + sel (items, "Bits_per_Byte_in_CLine")),
                   "Bits_per_PA - (Bits_per_CSet_in_Cache + Bits_per_Byte_in_CLine)"))

    items.append (("Bits_per_Way_in_CSet",
                   int (math.log (sel (items, "Ways_per_CSet"),2)),
                   "log2 (Ways_per_CSet)"))

    items.append (("addr_lo_word128_in_cline",
                   addr_hi_byte_in_word128 + 1,
                   "addr_hi_byte_in_word128 + 1"))

    items.append (("addr_hi_word128_in_cline",
                   sel (items, "addr_lo_word128_in_cline") + sel (items, "Bits_per_Word128_in_CLine") - 1,
                   "addr_lo_word128_in_cline + Bits_per_Word128_in_CLine - 1"))

    items.append (("addr_lo_cset_in_cache",
                   sel (items, "addr_hi_word128_in_cline") + 1,
                   "addr_hi_word128_in_cline + 1"))

    items.append (("addr_hi_cset_in_cache",
                   sel (items, "addr_lo_cset_in_cache") + sel (items, "Bits_per_CSet_in_Cache") - 1,
                   "addr_lo_cset_in_cache + Bits_per_CSet_in_Cache - 1"))

<<<<<<< HEAD
    items.append (("addr_lo_word128_set_in_cache",
                   addr_hi_byte_in_word128 + 1,
                   "addr_hi_byte_in_word128 + 1"))

    items.append (("addr_hi_word128_set_in_cache",
                   sel (items, "addr_lo_word128_set_in_cache") + sel (items, "Bits_per_Word128_Set_in_Cache") - 1,
                   "addr_lo_word128_set_in_cache + Bits_per_Word128_Set_in_Cache - 1"))
=======
    items.append (("addr_lo_cset_word64_in_cache",
                   addr_hi_byte_in_word64 + 1,
                   "addr_hi_byte_in_word64 + 1"))

    items.append (("addr_hi_cset_word64_in_cache",
                   sel (items, "addr_lo_cset_word64_in_cache") + sel (items, "Bits_per_CSet_Word64_in_Cache") - 1,
                   "addr_lo_cset_word64_in_cache + Bits_per_CSet_Word64_in_Cache - 1"))
>>>>>>> 70a2acf7

    items.append (("addr_lo_ctag",
                   sel (items, "addr_hi_cset_in_cache") + 1,
                   "addr_hi_cset_in_cache + 1"))

    return items

# ================================================================
# Generate the output (BSV source file)

def generate_BSV_file (BSV_package_name, items):
    filename = BSV_package_name + ".bsv"
    fout = open (filename, "w")

    fout.write ("// Copyright (c) 2016-2020 Bluespec, Inc. All Rights Reserved.\n" +
                "// DO NOT EDIT! This file is automatically generated from a script\n" +
                "\n" +
                "// Size, type and function declarations for cache structures\n" +
                "\n" +
                "package " + BSV_package_name + ";\n")

    fout.write ("\n" +
                "// ================================================================\n" +
                "// Basic sizes, from which everything else is derived\n" +
                "\n")

    fout.write ("// Bits_per_PA       = {0:2d}    (= 0x{1:02x})    (bits per physical addr)\n".format (
                sel (items, "Bits_per_PA"), sel (items, "Bits_per_PA")))
    fout.write ("// KB_per_Cache      = {0:2d}    (= 0x{1:02x})    (cache size)\n".format (
                sel (items, "KB_per_Cache"), sel (items, "KB_per_Cache")))
    fout.write ("// Word128s_per_CLine = {0:2d}    (= 0x{1:02x})    (cache line size in word128s)\n".format (
                sel (items, "Word128s_per_CLine"), sel (items, "Word128s_per_CLine")))
    fout.write ("// Ways_per_CSet     = {0:2d}    (= 0x{1:02x})    (associativity)\n".format (
                sel (items, "Ways_per_CSet"), sel (items, "Ways_per_CSet")))

    fout.write ("\n" +
                "// ================================================================\n" +
                "// Type decls\n")

    gen_decls (fout, True, items)

    fout.write ("\n" +
                "// ================================================================\n" +
                "// Integer decls\n")

    gen_decls (fout, False, items)

    fout.write ("\n" +
                "// ================================================================\n" +
                "// Addresses and address-fields\n")

    fout.write ("\n" +
                "// Local synonyms (for use in this package)\n" +
                "typedef Bit #(Bits_per_CLine)                     CLine;\n" +
                "typedef Bit #(Bits_per_CTag)                      CTag;\n" +
                "typedef Bit #(Bits_per_Byte_in_CLine)             Byte_in_CLine;\n" +
                "typedef Bit #(Bits_per_Word128_in_CLine)           Word128_in_CLine;\n" +
                "typedef Bit #(Bits_per_Way_in_CSet)               Way_in_CSet;\n" +
                "typedef Bit #(Bits_per_CSet_in_Cache)             CSet_in_Cache;\n" +
<<<<<<< HEAD
                "typedef Bit #(Bits_per_Word128_Set_in_Cache)       Word128_Set_in_Cache;\n")
=======
                "typedef Bit #(Bits_per_CSet_Word64_in_Cache)      CSet_Word64_in_Cache;\n")
>>>>>>> 70a2acf7

    fout.write ("\n" +
                "// ================================================================\n" +
                "// Address-decode functions\n")

    fout.write ("\n" +
                "function  Bit #(4)  fn_Addr_to_Byte_in_Word128 (Bit #(n)  addr);\n" +
                "   return  addr [3:0];\n" +
                "endfunction\n")

    fout.write ("\n" +
                "function  Word128_in_CLine  fn_Addr_to_Word128_in_CLine (Bit #(n)  addr);\n" +
                "   return  addr [addr_hi_word128_in_cline : addr_lo_word128_in_cline ];\n" +
                "endfunction\n")

    fout.write ("\n" +
                "function  CSet_in_Cache  fn_Addr_to_CSet_in_Cache (Bit #(n)  addr);\n" +
                "   return  addr [addr_hi_cset_in_cache : addr_lo_cset_in_cache ];\n" +
                "endfunction\n")

    fout.write ("\n" +
<<<<<<< HEAD
                "function  Word128_Set_in_Cache  fn_Addr_to_Word128_Set_in_Cache (Bit #(n)  addr);\n" +
                "   return  addr [addr_hi_word128_set_in_cache : addr_lo_word128_set_in_cache ];\n" +
=======
                "function  CSet_Word64_in_Cache  fn_Addr_to_CSet_Word64_in_Cache (Bit #(n)  addr);\n" +
                "   return  addr [addr_hi_cset_word64_in_cache : addr_lo_cset_word64_in_cache ];\n" +
>>>>>>> 70a2acf7
                "endfunction\n")

    fout.write ("\n" +
                "function  CTag  fn_PA_to_CTag (Bit #(n)  pa);\n" +
                "   return  pa [(valueOf (n) - 1) : addr_lo_ctag ];\n" +
                "endfunction\n")

    fout.write ("\n" +
                "// Align to start of CLine\n" +
                "function  Bit #(n)  fn_align_Addr_to_CLine (Bit #(n)  addr);\n" +
                "   Bit #(n) mask = (1 << addr_lo_cset_in_cache) - 1;\n" +
                "   return  addr & (~ mask);\n" +
                "endfunction\n")

    fout.write ("\n" +
                "// ================================================================\n" +
                "\n" +
                "endpackage: " + BSV_package_name + "\n")

    print ("Wrote file: ", filename)

# ================================================================
# Generate declarations, either for type size or for value

def gen_decls (fout, size_not_val, items):
    fout.write ("\n" +
                "// Cache Lines ----------------\n" +
                "\n")
    gen_decl (fout, size_not_val, "Word128s_per_CLine", sel2 (items, "Word128s_per_CLine"))
    gen_decl (fout, size_not_val, "Bits_per_Word128_in_CLine", sel2 (items, "Bits_per_Word128_in_CLine"))
    fout.write ("\n")
    gen_decl (fout, size_not_val, "Bytes_per_CLine",   sel2 (items, "Bytes_per_CLine"))
    gen_decl (fout, size_not_val, "Bits_per_Byte_in_CLine",  sel2 (items, "Bits_per_Byte_in_CLine"))
    fout.write ("\n")
    gen_decl (fout, size_not_val, "Bits_per_CLine",    sel2 (items, "Bits_per_CLine"))

    fout.write ("\n" +
                "// Cache Sets ----------------\n" +
                "\n")
    gen_decl (fout, size_not_val, "Ways_per_CSet",  sel2 (items, "Ways_per_CSet"))
    gen_decl (fout, size_not_val, "Bits_per_Way_in_CSet", sel2 (items, "Bits_per_Way_in_CSet"))
    fout.write ("\n")
    gen_decl (fout, size_not_val, "Bytes_per_CSet", sel2 (items, "Bytes_per_CSet"))

    fout.write ("\n" +
                "// Cache ----------------\n" +
                "\n")
<<<<<<< HEAD
    gen_decl (fout, size_not_val, "KB_per_Cache",                 sel2 (items, "KB_per_Cache"))
    gen_decl (fout, size_not_val, "Bytes_per_Cache",              sel2 (items, "Bytes_per_Cache"))
    gen_decl (fout, size_not_val, "Word128s_per_Cache",            sel2 (items, "Word128s_per_Cache"))
    gen_decl (fout, size_not_val, "CLines_per_Cache",             sel2 (items, "CLines_per_Cache"))
=======
    gen_decl (fout, size_not_val, "KB_per_Cache",                  sel2 (items, "KB_per_Cache"))
    gen_decl (fout, size_not_val, "Bytes_per_Cache",               sel2 (items, "Bytes_per_Cache"))
    gen_decl (fout, size_not_val, "Word64s_per_Cache",             sel2 (items, "Word64s_per_Cache"))
    gen_decl (fout, size_not_val, "CLines_per_Cache",              sel2 (items, "CLines_per_Cache"))
>>>>>>> 70a2acf7
    fout.write ("\n")
    gen_decl (fout, size_not_val, "CSets_per_Cache",               sel2 (items, "CSets_per_Cache"))
    gen_decl (fout, size_not_val, "Bits_per_CSet_in_Cache",        sel2 (items, "Bits_per_CSet_in_Cache"))
    fout.write ("\n")
<<<<<<< HEAD
    gen_decl (fout, size_not_val, "Word128_Sets_per_Cache",        sel2 (items, "Word128_Sets_per_Cache"))
    gen_decl (fout, size_not_val, "Bits_per_Word128_Set_in_Cache", sel2 (items, "Bits_per_Word128_Set_in_Cache"))
=======
    gen_decl (fout, size_not_val, "CSet_Word64s_per_Cache",        sel2 (items, "CSet_Word64s_per_Cache"))
    gen_decl (fout, size_not_val, "Bits_per_CSet_Word64_in_Cache", sel2 (items, "Bits_per_CSet_Word64_in_Cache"))
>>>>>>> 70a2acf7

    gen_decl (fout, size_not_val, "Bits_per_CTag",                 sel2 (items, "Bits_per_CTag"))

    if not size_not_val:
        fout.write ("\n" +
                    "// Addrs ----------------\n" +
                    "\n")
        gen_decl (fout, size_not_val, "addr_lo_word128_in_cline", sel2 (items, "addr_lo_word128_in_cline"))
        gen_decl (fout, size_not_val, "addr_hi_word128_in_cline", sel2 (items, "addr_hi_word128_in_cline"))
        fout.write ("\n")
        gen_decl (fout, size_not_val, "addr_lo_cset_in_cache", sel2 (items, "addr_lo_cset_in_cache"))
        gen_decl (fout, size_not_val, "addr_hi_cset_in_cache", sel2 (items, "addr_hi_cset_in_cache"))
        fout.write ("\n")
<<<<<<< HEAD
        gen_decl (fout, size_not_val, "addr_lo_word128_set_in_cache", sel2 (items, "addr_lo_word128_set_in_cache"))
        gen_decl (fout, size_not_val, "addr_hi_word128_set_in_cache", sel2 (items, "addr_hi_word128_set_in_cache"))
=======
        gen_decl (fout, size_not_val, "addr_lo_cset_word64_in_cache", sel2 (items, "addr_lo_cset_word64_in_cache"))
        gen_decl (fout, size_not_val, "addr_hi_cset_word64_in_cache", sel2 (items, "addr_hi_cset_word64_in_cache"))
>>>>>>> 70a2acf7
        fout.write ("\n")
        gen_decl (fout, size_not_val, "addr_lo_ctag", sel2 (items, "addr_lo_ctag"))

    return 0

# ================================================================
# Generate a single declaration

def gen_decl (fout, size_not_val, ide, val_and_formula):
    (val, formula) = val_and_formula
    if size_not_val:
        ide = str.upper (ide [0:1]) + ide [1:]
        fout.write ("typedef  {0:8d}   {1:s};    // {2}\n".format (val, ide, formula))
    else:
        ide = str.lower (ide)
        fout.write ("Integer  {0:>28s} = {1:8d};    // {2}\n".format (ide, val, formula))

# ================================================================
# For non-interactive invocations, call main() and use its return value
# as the exit code.
if __name__ == '__main__':
  sys.exit (main (sys.argv))<|MERGE_RESOLUTION|>--- conflicted
+++ resolved
@@ -6,6 +6,7 @@
 #-
 # CHERI modifications:
 #     Copyright (c) 2019 Peter Rugg
+#     Copyright (c) 2020 Alexandre Joannou
 #     All rights reserved.
 #
 #     This software was developed by SRI International and the University of
@@ -25,10 +26,11 @@
 # do not often make the inter-relationships clear; and it is easy to
 # make a mistake and produce inconsistent size declarations.
 
-# This program is given just 4 basic, independent sizes:
+# This program is given just 5 basic, independent sizes:
 #    Bit per PA         (bits in a physical address)
 #    KB per cache       (total cache memory size)
-#    word64s per cline  (64b words per cache line)
+#    bit per cache word (bits in a cache word)
+#    cword per cline    (cache words per cache line)
 #    ways per set       (set associativity)
 # and generates declarations for all the sized elements of interest in BSV
 # source code as a BSV package. Each declaration shows the actual size
@@ -79,12 +81,13 @@
     sys.stdout.write ("Use  --help  for help\n")
 
     # ---- defaults
-    default_yaml_file      = 'RV64_Sv39_args.yaml'
-    bsv_package_name       = 'Cache_Decls_RV64'
-    item_Bits_per_PA       = 34
-    item_KB_per_Cache      = 4
-    item_Word128s_per_CLine = 2
-    item_Ways_per_CSet     = 1
+    default_yaml_file     = 'RV64_Sv39_args.yaml'
+    bsv_package_name      = 'Cache_Decls_RV64'
+    item_Bits_per_PA      = 34
+    item_KB_per_Cache     = 4
+    item_Bits_per_CWord   = 128
+    item_CWords_per_CLine = 2
+    item_Ways_per_CSet    = 1
 
     # ---- Parse command-line arguments
     parser = argparse.ArgumentParser (description = "Generate BSV declarations for a cache module.",
@@ -97,8 +100,10 @@
                          help = "Bits per Physical Address (default = {0})".format (item_Bits_per_PA))
     parser.add_argument ('--KB_per_Cache' ,
                          help = "Total size of cache in kilobytes (default = {0})".format (item_KB_per_Cache))
-    parser.add_argument ('--Word128s_per_CLine',
-                         help = "# of data Word128s in a cache line (default = {0})".format (item_Word128s_per_CLine))
+    parser.add_argument ('--Bits_per_CWord',
+                         help = "Bits per cache word (default = {0})".format (item_Bits_per_CWord))
+    parser.add_argument ('--CWords_per_CLine',
+                         help = "# of cache words in a cache line (default = {0})".format (item_CWords_per_CLine))
     parser.add_argument ('--Ways_per_CSet',
                          help = "Set associativity of cache (# of ways in a cache set; default {0})".format (item_Ways_per_CSet))
     args = parser.parse_args ()
@@ -125,24 +130,27 @@
 
     # Over-ride from yaml file
     if (args_yaml != None):
-        if (args_yaml ['bsv_package_name']  != None): bsv_package_name       = args_yaml ['bsv_package_name']
-        if (args_yaml ['Bits_per_PA']       != None): item_Bits_per_PA       = int (args_yaml ['Bits_per_PA'])
-        if (args_yaml ['KB_per_Cache']      != None): item_KB_per_Cache      = int (args_yaml ['KB_per_Cache'])
-        if (args_yaml ['Word128s_per_CLine'] != None): item_Word128s_per_CLine = int (args_yaml ['Word128s_per_CLine'])
-        if (args_yaml ['Ways_per_CSet']     != None): item_Ways_per_CSet     = int (args_yaml ['Ways_per_CSet'])
+        if (args_yaml ['bsv_package_name'] != None): bsv_package_name      = args_yaml ['bsv_package_name']
+        if (args_yaml ['Bits_per_PA']      != None): item_Bits_per_PA      = int (args_yaml ['Bits_per_PA'])
+        if (args_yaml ['KB_per_Cache']     != None): item_KB_per_Cache     = int (args_yaml ['KB_per_Cache'])
+        if (args_yaml ['Bits_per_CWord']   != None): item_Bits_per_CWord   = int (args_yaml ['Bits_per_CWord'])
+        if (args_yaml ['CWords_per_CLine'] != None): item_CWords_per_CLine = int (args_yaml ['CWords_per_CLine'])
+        if (args_yaml ['Ways_per_CSet']    != None): item_Ways_per_CSet    = int (args_yaml ['Ways_per_CSet'])
 
     # Over-ride from command-line arguments
     # ---- Create 'items' data structure with all values
-    if (args.bsv_package_name  != None): bsv_package_name       = args.bsv_package_name
-    if (args.Bits_per_PA       != None): item_Bits_per_PA       = int (args.Bits_per_PA)
-    if (args.KB_per_Cache      != None): item_KB_per_Cache      = int (args.KB_per_Cache)
-    if (args.Word128s_per_CLine != None): item_Word128s_per_CLine = int (args.Word128s_per_CLine)
-    if (args.Ways_per_CSet     != None): item_Ways_per_CSet     = int (args.Ways_per_CSet)
-
-    items = [ ("Bits_per_PA",         item_Bits_per_PA,       "(basic)"),
-              ("KB_per_Cache",        item_KB_per_Cache,      "(basic)"),
-              ("Word128s_per_CLine",   item_Word128s_per_CLine, "(basic)"),
-              ("Ways_per_CSet",       item_Ways_per_CSet,     "(basic; associativity)") ]
+    if (args.bsv_package_name  != None): bsv_package_name      = args.bsv_package_name
+    if (args.Bits_per_PA       != None): item_Bits_per_PA      = int (args.Bits_per_PA)
+    if (args.KB_per_Cache      != None): item_KB_per_Cache     = int (args.KB_per_Cache)
+    if (args.Bits_per_CWord    != None): item_Bits_per_CWord   = int (args.Bits_per_CWord)
+    if (args.CWords_per_CLine  != None): item_CWords_per_CLine = int (args.CWords_per_CLine)
+    if (args.Ways_per_CSet     != None): item_Ways_per_CSet    = int (args.Ways_per_CSet)
+
+    items = [ ("Bits_per_PA",      item_Bits_per_PA,      "(basic)"),
+              ("KB_per_Cache",     item_KB_per_Cache,     "(basic)"),
+              ("Bits_per_CWord",   item_Bits_per_CWord,   "(basic)"),
+              ("CWords_per_CLine", item_CWords_per_CLine, "(basic)"),
+              ("Ways_per_CSet",    item_Ways_per_CSet,    "(basic; associativity)") ]
 
     return (bsv_package_name, items)
 
@@ -173,20 +181,20 @@
 # ================================================================
 # Compute derived values
 
-Bits_per_Byte           = 8
-Bytes_per_Word128        = 16
-Bits_per_Byte_in_Word128 = 4
-addr_lo_byte_in_word128  = 0
-addr_hi_byte_in_word128  = 3
+Bits_per_Byte = 8
 
 def compute_derived_values (items):
+    items.append (("Bytes_per_CWord",
+                   int (sel (items, "Bits_per_CWord") / Bits_per_Byte),
+                   "Bytes_per_CWord / 8"))
+
+    items.append (("Bits_per_CLine",
+                   sel (items, "CWords_per_CLine") * sel (items, "Bits_per_CWord"),
+                   "CWords_per_CLine * Bits_per_CWord"))
+
     items.append (("Bytes_per_CLine",
-                   sel (items, "Word128s_per_CLine") * Bytes_per_Word128,
-                   "Word128s_per_CLine * Bytes_per_Word128"))
-
-    items.append (("Bits_per_CLine",
-                   sel (items, "Bytes_per_CLine") * Bits_per_Byte,
-                   "Bytes_per_CLine * 8"))
+                   int (sel (items, "Bits_per_CLine") / Bits_per_Byte),
+                   "Bytes_per_CLine / 8"))
 
     items.append (("Bytes_per_CSet",
                    sel (items, "Ways_per_CSet") * sel (items, "Bytes_per_CLine"),
@@ -196,9 +204,9 @@
                    sel (items, "KB_per_Cache") * 1024,
                    "KB_per_Cache * 1024"))
 
-    items.append (("Word128s_per_Cache",
-                   int (sel (items, "Bytes_per_Cache") / Bytes_per_Word128),
-                   "Bytes_per_Cache / Bytes_per_Word128"))
+    items.append (("CWords_per_Cache",
+                   int (sel (items, "Bytes_per_Cache") / sel (items, "Bytes_per_CWord")),
+                   "Bytes_per_Cache / Bytes_per_CWord"))
 
     items.append (("CLines_per_Cache",
                    int (sel (items, "Bytes_per_Cache") / sel (items, "Bytes_per_CLine")),
@@ -208,37 +216,25 @@
                    int (sel (items, "Bytes_per_Cache") / sel (items, "Bytes_per_CSet")),
                    "Bytes_per_Cache / Bytes_per_CSet"))
 
-<<<<<<< HEAD
-    items.append (("Word128_Sets_per_Cache",
-                   sel (items, "CSets_per_Cache") * sel (items, "Word128s_per_CLine"),
-                   "CSets_per_Cache * Word128s_per_CLine"))
-=======
-    items.append (("CSet_Word64s_per_Cache",
-                   sel (items, "CSets_per_Cache") * sel (items, "Word64s_per_CLine"),
-                   "CSets_per_Cache * Word64s_per_CLine"))
->>>>>>> 70a2acf7
-
-    items.append (("Bits_per_Word128_in_CLine",
-                   int (math.log (sel (items, "Word128s_per_CLine"),2)),
-                   "log2 (Word128s_per_CLine)"))
+    items.append (("CSet_CWords_per_Cache",
+                   sel (items, "CSets_per_Cache") * sel (items, "CWords_per_CLine"),
+                   "CSets_per_Cache * CWords_per_CLine"))
+
+    items.append (("Bits_per_CWord_in_CLine",
+                   int (math.log (sel (items, "CWords_per_CLine"), 2)),
+                   "log2 (CWords_per_CLine)"))
 
     items.append (("Bits_per_Byte_in_CLine",
-                   int (math.log (sel (items, "Bytes_per_CLine"),2)),
+                   int (math.log2 (sel (items, "Bytes_per_CLine"))),
                    "log2 (Bytes_per_CLine)"))
 
     items.append (("Bits_per_CSet_in_Cache",
-                   int (math.log (sel (items, "CSets_per_Cache"),2)),
+                   int (math.log2 (sel (items, "CSets_per_Cache"))),
                    "log2 (CSets_per_Cache)"))
 
-<<<<<<< HEAD
-    items.append (("Bits_per_Word128_Set_in_Cache",
-                   sel (items, "Bits_per_CSet_in_Cache") + sel (items, "Bits_per_Word128_in_CLine"),
-                   "Bits_per_CSet_in_Cache + Bits_per_Word128_in_CLine"))
-=======
-    items.append (("Bits_per_CSet_Word64_in_Cache",
-                   sel (items, "Bits_per_CSet_in_Cache") + sel (items, "Bits_per_Word64_in_CLine"),
-                   "Bits_per_CSet_in_Cache + Bits_per_Word64_in_CLine"))
->>>>>>> 70a2acf7
+    items.append (("Bits_per_CSet_CWord_in_Cache",
+                   sel (items, "Bits_per_CSet_in_Cache") + sel (items, "Bits_per_CWord_in_CLine"),
+                   "Bits_per_CSet_in_Cache + Bits_per_CWord_in_CLine"))
 
     items.append (("Bits_per_CTag",
                    sel (items, "Bits_per_PA") - (sel (items, "Bits_per_CSet_in_Cache")
@@ -246,42 +242,32 @@
                    "Bits_per_PA - (Bits_per_CSet_in_Cache + Bits_per_Byte_in_CLine)"))
 
     items.append (("Bits_per_Way_in_CSet",
-                   int (math.log (sel (items, "Ways_per_CSet"),2)),
+                   int (math.log2 (sel (items, "Ways_per_CSet"))),
                    "log2 (Ways_per_CSet)"))
 
-    items.append (("addr_lo_word128_in_cline",
-                   addr_hi_byte_in_word128 + 1,
-                   "addr_hi_byte_in_word128 + 1"))
-
-    items.append (("addr_hi_word128_in_cline",
-                   sel (items, "addr_lo_word128_in_cline") + sel (items, "Bits_per_Word128_in_CLine") - 1,
-                   "addr_lo_word128_in_cline + Bits_per_Word128_in_CLine - 1"))
+    items.append (("addr_lo_cword_in_cline",
+                   int (math.log2 (sel (items, "Bytes_per_CWord"))),
+                   "log2 (Bytes_per_CWord)"))
+
+    items.append (("addr_hi_cword_in_cline",
+                   sel (items, "addr_lo_cword_in_cline") + sel (items, "Bits_per_CWord_in_CLine") - 1,
+                   "addr_lo_cword_in_cline + Bits_per_CWord_in_CLine - 1"))
 
     items.append (("addr_lo_cset_in_cache",
-                   sel (items, "addr_hi_word128_in_cline") + 1,
-                   "addr_hi_word128_in_cline + 1"))
+                   sel (items, "addr_hi_cword_in_cline") + 1,
+                   "addr_hi_cword_in_cline + 1"))
 
     items.append (("addr_hi_cset_in_cache",
                    sel (items, "addr_lo_cset_in_cache") + sel (items, "Bits_per_CSet_in_Cache") - 1,
                    "addr_lo_cset_in_cache + Bits_per_CSet_in_Cache - 1"))
 
-<<<<<<< HEAD
-    items.append (("addr_lo_word128_set_in_cache",
-                   addr_hi_byte_in_word128 + 1,
-                   "addr_hi_byte_in_word128 + 1"))
-
-    items.append (("addr_hi_word128_set_in_cache",
-                   sel (items, "addr_lo_word128_set_in_cache") + sel (items, "Bits_per_Word128_Set_in_Cache") - 1,
-                   "addr_lo_word128_set_in_cache + Bits_per_Word128_Set_in_Cache - 1"))
-=======
-    items.append (("addr_lo_cset_word64_in_cache",
-                   addr_hi_byte_in_word64 + 1,
-                   "addr_hi_byte_in_word64 + 1"))
-
-    items.append (("addr_hi_cset_word64_in_cache",
-                   sel (items, "addr_lo_cset_word64_in_cache") + sel (items, "Bits_per_CSet_Word64_in_Cache") - 1,
-                   "addr_lo_cset_word64_in_cache + Bits_per_CSet_Word64_in_Cache - 1"))
->>>>>>> 70a2acf7
+    items.append (("addr_lo_cset_cword_in_cache",
+                   int (math.log2 (sel (items, "Bytes_per_CWord"))),
+                   "log2 (Bytes_per_CWord)"))
+
+    items.append (("addr_hi_cset_cword_in_cache",
+                   sel (items, "addr_lo_cset_cword_in_cache") + sel (items, "Bits_per_CSet_CWord_in_Cache") - 1,
+                   "addr_lo_cword_set_in_cache + Bits_per_CWord_Set_in_Cache - 1"))
 
     items.append (("addr_lo_ctag",
                    sel (items, "addr_hi_cset_in_cache") + 1,
@@ -308,13 +294,15 @@
                 "// Basic sizes, from which everything else is derived\n" +
                 "\n")
 
-    fout.write ("// Bits_per_PA       = {0:2d}    (= 0x{1:02x})    (bits per physical addr)\n".format (
+    fout.write ("// Bits_per_PA      = {0:3d}    (= 0x{1:02x})    (bits per physical addr)\n".format (
                 sel (items, "Bits_per_PA"), sel (items, "Bits_per_PA")))
-    fout.write ("// KB_per_Cache      = {0:2d}    (= 0x{1:02x})    (cache size)\n".format (
+    fout.write ("// KB_per_Cache     = {0:3d}    (= 0x{1:02x})    (cache size)\n".format (
                 sel (items, "KB_per_Cache"), sel (items, "KB_per_Cache")))
-    fout.write ("// Word128s_per_CLine = {0:2d}    (= 0x{1:02x})    (cache line size in word128s)\n".format (
-                sel (items, "Word128s_per_CLine"), sel (items, "Word128s_per_CLine")))
-    fout.write ("// Ways_per_CSet     = {0:2d}    (= 0x{1:02x})    (associativity)\n".format (
+    fout.write ("// Bits_per_CWord   = {0:3d}    (= 0x{1:02x})    (bits per cache words)\n".format (
+                sel (items, "Bits_per_CWord"), sel (items, "Bits_per_CWord")))
+    fout.write ("// CWords_per_CLine = {0:3d}    (= 0x{1:02x})    (cache line size in cache words)\n".format (
+                sel (items, "CWords_per_CLine"), sel (items, "CWords_per_CLine")))
+    fout.write ("// Ways_per_CSet    = {0:3d}    (= 0x{1:02x})    (associativity)\n".format (
                 sel (items, "Ways_per_CSet"), sel (items, "Ways_per_CSet")))
 
     fout.write ("\n" +
@@ -335,30 +323,26 @@
 
     fout.write ("\n" +
                 "// Local synonyms (for use in this package)\n" +
-                "typedef Bit #(Bits_per_CLine)                     CLine;\n" +
-                "typedef Bit #(Bits_per_CTag)                      CTag;\n" +
-                "typedef Bit #(Bits_per_Byte_in_CLine)             Byte_in_CLine;\n" +
-                "typedef Bit #(Bits_per_Word128_in_CLine)           Word128_in_CLine;\n" +
-                "typedef Bit #(Bits_per_Way_in_CSet)               Way_in_CSet;\n" +
-                "typedef Bit #(Bits_per_CSet_in_Cache)             CSet_in_Cache;\n" +
-<<<<<<< HEAD
-                "typedef Bit #(Bits_per_Word128_Set_in_Cache)       Word128_Set_in_Cache;\n")
-=======
-                "typedef Bit #(Bits_per_CSet_Word64_in_Cache)      CSet_Word64_in_Cache;\n")
->>>>>>> 70a2acf7
+                "typedef Bit #(Bits_per_CLine)               CLine;\n" +
+                "typedef Bit #(Bits_per_CTag)                CTag;\n" +
+                "typedef Bit #(Bits_per_Byte_in_CLine)       Byte_in_CLine;\n" +
+                "typedef Bit #(Bits_per_CWord_in_CLine)      CWord_in_CLine;\n" +
+                "typedef Bit #(Bits_per_Way_in_CSet)         Way_in_CSet;\n" +
+                "typedef Bit #(Bits_per_CSet_in_Cache)       CSet_in_Cache;\n" +
+                "typedef Bit #(Bits_per_CSet_CWord_in_Cache) CSet_CWord_in_Cache;\n")
 
     fout.write ("\n" +
                 "// ================================================================\n" +
                 "// Address-decode functions\n")
 
     fout.write ("\n" +
-                "function  Bit #(4)  fn_Addr_to_Byte_in_Word128 (Bit #(n)  addr);\n" +
+                "function  Bit #(4)  fn_Addr_to_Byte_in_CWord (Bit #(n)  addr);\n" +
                 "   return  addr [3:0];\n" +
                 "endfunction\n")
 
     fout.write ("\n" +
-                "function  Word128_in_CLine  fn_Addr_to_Word128_in_CLine (Bit #(n)  addr);\n" +
-                "   return  addr [addr_hi_word128_in_cline : addr_lo_word128_in_cline ];\n" +
+                "function  CWord_in_CLine  fn_Addr_to_CWord_in_CLine (Bit #(n)  addr);\n" +
+                "   return  addr [addr_hi_cword_in_cline : addr_lo_cword_in_cline ];\n" +
                 "endfunction\n")
 
     fout.write ("\n" +
@@ -367,13 +351,8 @@
                 "endfunction\n")
 
     fout.write ("\n" +
-<<<<<<< HEAD
-                "function  Word128_Set_in_Cache  fn_Addr_to_Word128_Set_in_Cache (Bit #(n)  addr);\n" +
-                "   return  addr [addr_hi_word128_set_in_cache : addr_lo_word128_set_in_cache ];\n" +
-=======
-                "function  CSet_Word64_in_Cache  fn_Addr_to_CSet_Word64_in_Cache (Bit #(n)  addr);\n" +
-                "   return  addr [addr_hi_cset_word64_in_cache : addr_lo_cset_word64_in_cache ];\n" +
->>>>>>> 70a2acf7
+                "function  CSet_CWord_in_Cache  fn_Addr_to_CSet_CWord_in_Cache (Bit #(n)  addr);\n" +
+                "   return  addr [addr_hi_cset_cword_in_cache : addr_lo_cset_cword_in_cache ];\n" +
                 "endfunction\n")
 
     fout.write ("\n" +
@@ -402,8 +381,8 @@
     fout.write ("\n" +
                 "// Cache Lines ----------------\n" +
                 "\n")
-    gen_decl (fout, size_not_val, "Word128s_per_CLine", sel2 (items, "Word128s_per_CLine"))
-    gen_decl (fout, size_not_val, "Bits_per_Word128_in_CLine", sel2 (items, "Bits_per_Word128_in_CLine"))
+    gen_decl (fout, size_not_val, "CWords_per_CLine", sel2 (items, "CWords_per_CLine"))
+    gen_decl (fout, size_not_val, "Bits_per_CWord_in_CLine", sel2 (items, "Bits_per_CWord_in_CLine"))
     fout.write ("\n")
     gen_decl (fout, size_not_val, "Bytes_per_CLine",   sel2 (items, "Bytes_per_CLine"))
     gen_decl (fout, size_not_val, "Bits_per_Byte_in_CLine",  sel2 (items, "Bits_per_Byte_in_CLine"))
@@ -421,28 +400,16 @@
     fout.write ("\n" +
                 "// Cache ----------------\n" +
                 "\n")
-<<<<<<< HEAD
     gen_decl (fout, size_not_val, "KB_per_Cache",                 sel2 (items, "KB_per_Cache"))
     gen_decl (fout, size_not_val, "Bytes_per_Cache",              sel2 (items, "Bytes_per_Cache"))
-    gen_decl (fout, size_not_val, "Word128s_per_Cache",            sel2 (items, "Word128s_per_Cache"))
+    gen_decl (fout, size_not_val, "CWords_per_Cache",             sel2 (items, "CWords_per_Cache"))
     gen_decl (fout, size_not_val, "CLines_per_Cache",             sel2 (items, "CLines_per_Cache"))
-=======
-    gen_decl (fout, size_not_val, "KB_per_Cache",                  sel2 (items, "KB_per_Cache"))
-    gen_decl (fout, size_not_val, "Bytes_per_Cache",               sel2 (items, "Bytes_per_Cache"))
-    gen_decl (fout, size_not_val, "Word64s_per_Cache",             sel2 (items, "Word64s_per_Cache"))
-    gen_decl (fout, size_not_val, "CLines_per_Cache",              sel2 (items, "CLines_per_Cache"))
->>>>>>> 70a2acf7
     fout.write ("\n")
     gen_decl (fout, size_not_val, "CSets_per_Cache",               sel2 (items, "CSets_per_Cache"))
     gen_decl (fout, size_not_val, "Bits_per_CSet_in_Cache",        sel2 (items, "Bits_per_CSet_in_Cache"))
     fout.write ("\n")
-<<<<<<< HEAD
-    gen_decl (fout, size_not_val, "Word128_Sets_per_Cache",        sel2 (items, "Word128_Sets_per_Cache"))
-    gen_decl (fout, size_not_val, "Bits_per_Word128_Set_in_Cache", sel2 (items, "Bits_per_Word128_Set_in_Cache"))
-=======
-    gen_decl (fout, size_not_val, "CSet_Word64s_per_Cache",        sel2 (items, "CSet_Word64s_per_Cache"))
-    gen_decl (fout, size_not_val, "Bits_per_CSet_Word64_in_Cache", sel2 (items, "Bits_per_CSet_Word64_in_Cache"))
->>>>>>> 70a2acf7
+    gen_decl (fout, size_not_val, "CSet_CWords_per_Cache",          sel2 (items, "CSet_CWords_per_Cache"))
+    gen_decl (fout, size_not_val, "Bits_per_CSet_CWord_in_Cache",   sel2 (items, "Bits_per_CSet_CWord_in_Cache"))
 
     gen_decl (fout, size_not_val, "Bits_per_CTag",                 sel2 (items, "Bits_per_CTag"))
 
@@ -450,19 +417,14 @@
         fout.write ("\n" +
                     "// Addrs ----------------\n" +
                     "\n")
-        gen_decl (fout, size_not_val, "addr_lo_word128_in_cline", sel2 (items, "addr_lo_word128_in_cline"))
-        gen_decl (fout, size_not_val, "addr_hi_word128_in_cline", sel2 (items, "addr_hi_word128_in_cline"))
+        gen_decl (fout, size_not_val, "addr_lo_cword_in_cline", sel2 (items, "addr_lo_cword_in_cline"))
+        gen_decl (fout, size_not_val, "addr_hi_cword_in_cline", sel2 (items, "addr_hi_cword_in_cline"))
         fout.write ("\n")
         gen_decl (fout, size_not_val, "addr_lo_cset_in_cache", sel2 (items, "addr_lo_cset_in_cache"))
         gen_decl (fout, size_not_val, "addr_hi_cset_in_cache", sel2 (items, "addr_hi_cset_in_cache"))
         fout.write ("\n")
-<<<<<<< HEAD
-        gen_decl (fout, size_not_val, "addr_lo_word128_set_in_cache", sel2 (items, "addr_lo_word128_set_in_cache"))
-        gen_decl (fout, size_not_val, "addr_hi_word128_set_in_cache", sel2 (items, "addr_hi_word128_set_in_cache"))
-=======
-        gen_decl (fout, size_not_val, "addr_lo_cset_word64_in_cache", sel2 (items, "addr_lo_cset_word64_in_cache"))
-        gen_decl (fout, size_not_val, "addr_hi_cset_word64_in_cache", sel2 (items, "addr_hi_cset_word64_in_cache"))
->>>>>>> 70a2acf7
+        gen_decl (fout, size_not_val, "addr_lo_cset_cword_in_cache", sel2 (items, "addr_lo_cset_cword_in_cache"))
+        gen_decl (fout, size_not_val, "addr_hi_cset_cword_in_cache", sel2 (items, "addr_hi_cset_cword_in_cache"))
         fout.write ("\n")
         gen_decl (fout, size_not_val, "addr_lo_ctag", sel2 (items, "addr_lo_ctag"))
 
