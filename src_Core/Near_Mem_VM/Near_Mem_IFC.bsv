// Copyright (c) 2016-2020 Bluespec, Inc. All Rights Reserved.

//-
// AXI (user fields) + CHERI modifications:
//     Copyright (c) 2019 Alexandre Joannou
//     Copyright (c) 2019 Peter Rugg
//     Copyright (c) 2019 Jonathan Woodruff
//     All rights reserved.
//
//     This software was developed by SRI International and the University of
//     Cambridge Computer Laboratory (Department of Computer Science and
//     Technology) under DARPA contract HR0011-18-C-0016 ("ECATS"), as part of the
//     DARPA SSITH research programme.
//-

// Near_Mem_IFC encapsulates the MMU and L1 cache.
// It is 'near' the CPU (1-cycle access in common case).

// On the CPU side it directly services instruction fetches and DMem
// reads and writes.

// On the Fabric side it has two Master sub-interfaces.
// One master sub-interface is used for instruction-memory access.
// The other master sub-interface is used for data-memory and I/O access.

// It can have various implementations:
//  - As an almost empty pass-through to the fabric
//  - As a cache (unified or separate I- and D-)
//        Fabric-side Server interface is not used (no back door to caches)
//  - As a TCM (Tightly-Coupled Memory)
//        Fabric-side IMem Client is not used (all fabric traffic is data or I/O mem)

package Near_Mem_IFC;

// ================================================================
// BSV lib imports

import GetPut       :: *;
import ClientServer :: *;

// ----------------
// BSV additional libs

import Cur_Cycle :: *;
import AXI4      :: *;

// ================================================================
// Project imports

import ISA_Decls :: *;

<<<<<<< HEAD
import Fabric_Defs :: *;
=======
import MMU_Cache_Common :: *;
import AXI4_Types       :: *;
import Fabric_Defs      :: *;
>>>>>>> 70a2acf7

`ifdef INCLUDE_DMEM_SLAVE
import AXI4Lite_Types :: *;
`endif

// ================================================================

interface Near_Mem_IFC;
   // Reset
   interface Server #(Token, Token) server_reset;

   // ----------------
   // IMem

   // CPU side
   interface IMem_IFC  imem;

   // Fabric side
   interface AXI4_Master #( Wd_MId, Wd_Addr, Wd_Data
                          , Wd_AW_User, Wd_W_User, Wd_B_User
                          , Wd_AR_User, Wd_R_User) imem_master;

   // ----------------
   // DMem

   // CPU side
   interface DMem_IFC  dmem;

   // Fabric side
   interface AXI4_Master #( Wd_MId_2x3, Wd_Addr, Wd_Data
                          , Wd_AW_User, Wd_W_User, Wd_B_User
                          , Wd_AR_User, Wd_R_User) dmem_master;

   // ----------------------------------------------------------------
   // Optional AXI4-Lite DMem slave interface

`ifdef INCLUDE_DMEM_SLAVE
   interface AXI4Lite_Slave #(Wd_Addr, Wd_Data, 0, 0, 0, 0, 0) dmem_slave;
`endif

   // ----------------
   // Fences

   interface Server #(Token, Token) server_fence_i;

   interface Server #(Fence_Ordering, Token) server_fence;

`ifdef ISA_PRIV_S
   interface Server #(Token, Token) sfence_vma_server;
`endif

   // ----------------------------------------------------------------
   // For ISA tests: watch memory writes to <tohost> addr

`ifdef WATCH_TOHOST
   method Action set_watch_tohost (Bool watch_tohost, Bit #(64) tohost_addr);
`endif

endinterface

// ================================================================
// Cache flush specs

Bit #(1) flush_to_invalid = 0;
Bit #(1) flush_to_clean   = 1;

typedef 128 Cache_Data_Width;
`ifdef ISA_CHERI
typedef TDiv#(Cache_Data_Width, CLEN) Cache_Cap_Tag_Width;
typedef Tuple2#(Bit#(Cache_Cap_Tag_Width), Bit#(Cache_Data_Width)) Cache_Entry;
`else
typedef Tuple2#(Bit#(0), Bit#(Cache_Data_Width)) Cache_Entry;
`endif

// ================================================================
// IMem interface

interface IMem_IFC;
   // CPU side: IMem request
   (* always_ready *)
   method Action  req (Bit #(3) width_code,
		       WordXL addr,
		       // The following  args for VM
		       Priv_Mode  priv,
		       Bit #(1)   sstatus_SUM,
		       Bit #(1)   mstatus_MXR,
		       WordXL     satp
`ifdef RVFI_DII
             , Dii_Id seq_req
`endif
                              );    // { VM_Mode, ASID, PPN_for_page_table }

`ifdef ISA_CHERI
   (* always_ready *)  method Action commit;
`endif

   // CPU side: IMem response
   (* always_ready *)  method Bool     valid;
   (* always_ready *)  method Bool     is_i32_not_i16;
   (* always_ready *)  method WordXL   pc;
   (* always_ready *)  method
`ifdef RVFI_DII
                              Tuple2#(Instr, Dii_Id) instr;
`else
                              Instr    instr;
`endif
   (* always_ready *)  method Bool     exc;
   (* always_ready *)  method Exc_Code exc_code;
   (* always_ready *)  method WordXL   tval;        // can be different from PC
endinterface

// ================================================================
// DMem interface

interface DMem_IFC;
   // CPU side: DMem request
   (* always_ready *)
   method Action  req (CacheOp op,
		       Bit #(3) width_code,
               Bool is_unsigned,
`ifdef ISA_A
		       Bit #(5) amo_funct5,
`endif
		       WordXL addr,
		       Tuple2#(Bool, Bit #(128)) store_value,
		       // The following  args for VM
		       Priv_Mode  priv,
		       Bit #(1)   sstatus_SUM,
		       Bit #(1)   mstatus_MXR,
		       WordXL     satp);    // { VM_Mode, ASID, PPN_for_page_table }

`ifdef ISA_CHERI
   (* always_ready *)  method Action commit;
`endif

   // CPU side: DMem response
   (* always_ready *)  method Bool       valid;
   (* always_ready *)  method Tuple2#(Bool, Bit #(128))  word128;      // Load-value
   (* always_ready *)  method Bit #(128)  st_amo_val;  // Final store-value for ST, SC, AMO
                                                       // TODO this also needs tag?
   (* always_ready *)  method Bool       exc;
   (* always_ready *)  method Exc_Code   exc_code;
endinterface

// ================================================================
// Extract bytes from raw word read from near-mem.
// The bytes of interest are offset according to LSBs of addr.
// Arguments:
//  - a RISC-V LD/ST f3 value (encoding LB, LH, LW, LD, LBU, LHU, LWU)
//  - a byte-address
//  - a load-word (loaded from cache/mem)
// result:
//  - word with correct byte(s) shifted into LSBs and properly extended

//TODO make generic
function Tuple2#(Bool, Bit #(128)) fn_extract_and_extend_bytes (Bit #(3) width_code, Bool is_unsigned, WordXL byte_addr, Cache_Entry word128_tagged);
   Bit #(64)  result_lo  = 0;
   Bit #(64)  result_hi  = 0;
   Bit #(4)  addr_lsbs = byte_addr [3:0];

   Bool tag = False;
   Bit #(128) word128 = tpl_2(word128_tagged);

   let u_s_extend = is_unsigned ? zeroExtend : signExtend;

   case (width_code)
      0: case (addr_lsbs)
		'h0: result_lo = u_s_extend (word128 [ 7: 0]);
		'h1: result_lo = u_s_extend (word128 [15: 8]);
		'h2: result_lo = u_s_extend (word128 [23:16]);
		'h3: result_lo = u_s_extend (word128 [31:24]);
		'h4: result_lo = u_s_extend (word128 [39:32]);
		'h5: result_lo = u_s_extend (word128 [47:40]);
		'h6: result_lo = u_s_extend (word128 [55:48]);
		'h7: result_lo = u_s_extend (word128 [63:56]);
		'h8: result_lo = u_s_extend (word128 [71:64]);
		'h9: result_lo = u_s_extend (word128 [79:72]);
		'ha: result_lo = u_s_extend (word128 [87:80]);
		'hb: result_lo = u_s_extend (word128 [95:88]);
		'hc: result_lo = u_s_extend (word128 [103:96]);
		'hd: result_lo = u_s_extend (word128 [111:104]);
		'he: result_lo = u_s_extend (word128 [119:112]);
		'hf: result_lo = u_s_extend (word128 [127:120]);
	     endcase

      1: case (addr_lsbs)
		'h0: result_lo = u_s_extend (word128 [15: 0]);
		'h2: result_lo = u_s_extend (word128 [31:16]);
		'h4: result_lo = u_s_extend (word128 [47:32]);
		'h6: result_lo = u_s_extend (word128 [63:48]);
		'h8: result_lo = u_s_extend (word128 [79:64]);
		'ha: result_lo = u_s_extend (word128 [95:80]);
		'hc: result_lo = u_s_extend (word128 [111:96]);
		'he: result_lo = u_s_extend (word128 [127:112]);
	     endcase

      2: case (addr_lsbs)
		'h0: result_lo = u_s_extend (word128 [31: 0]);
		'h4: result_lo = u_s_extend (word128 [63:32]);
		'h8: result_lo = u_s_extend (word128 [95:64]);
		'hc: result_lo = u_s_extend (word128 [127:96]);
	     endcase

      3: case (addr_lsbs)
		'h0: begin
           result_lo = u_s_extend (word128 [63:0]);
`ifdef ISA_CHERI
           if (valueOf(CLEN) == 64) tag = tpl_1(word128_tagged)[0] == 1'b1;
`endif
         end
		'h8: begin
           result_lo = u_s_extend (word128 [127:64]);
`ifdef ISA_CHERI
           if (valueOf(CLEN) == 64) tag = tpl_1(word128_tagged)[1] == 1'b1;
`endif
         end
	     endcase

      4: begin
            result_lo = word128[63:0];
            result_hi = word128[127:64];
`ifdef ISA_CHERI
            tag = tpl_1(word128_tagged)[0] == 1'b1;
`endif
         end
   endcase
   return tuple2(tag, {result_hi, result_lo});
endfunction

// ================================================================
// Extract bytes from word read from fabric.
// The bytes of interest are already in the LSBs of 'word',
// they just have to be suitably extended.
// Arguments:
//  - a RISC-V LD/ST f3 value (encoding LB, LH, LW, LD, LBU, LHU, LWU)
//  - a byte-address
//  - a load-word (loaded from fabric)
// result:
//  - word with correct byte(s), properly extended.

function Bit #(64) fn_extend_bytes (Bit #(3) f3, Bit #(64) word64);
   Bit #(64) result = 0;
   case (f3)
      f3_LB:  result = signExtend (word64 [ 7: 0]);
      f3_LBU: result = zeroExtend (word64 [ 7: 0]);

      f3_LH:  result = signExtend (word64 [15: 0]);
      f3_LHU: result = zeroExtend (word64 [15: 0]);

      f3_LW:  result = signExtend (word64 [31: 0]);
      f3_LWU: result = zeroExtend (word64 [31: 0]);

      f3_LD:  result = word64;
   endcase

   return result;
endfunction

// ================================================================
<<<<<<< HEAD
// Convert width of an address from PA to Fabric_Addr

function Fabric_Addr fn_PA_to_Fabric_Addr (PA pa);
   Bit #(TAdd #(Wd_Addr, PA_sz)) fa = zeroExtend (pa);
   Integer hi = valueOf (Wd_Addr) - 1;
   return fa [hi:0];
endfunction

// ================================================================
// ALU for AMO ops.
// Returns the value to be stored back to mem.

`ifdef ISA_A
function Tuple2 #(Tuple2#(Bool, Bit #(128)),
		  Tuple2 #(Bool, Bit#(Cache_Data_Width))) fn_amo_op (
		                        Bit #(3)   funct3,    // encodes data size (.W or .D)
					Bit #(5)   funct5,    // encodes the AMO op
					WordXL     addr,      // lsbs indicate which 32b W in 64b D (.W)
					Cache_Entry ld_val,   // value loaded from mem
					Tuple2#(Bool, Bit #(128)) st_val);   // Value from CPU reg Rs2
   let extracted_q1 = fn_extract_and_extend_bytes(funct3, False, addr, ld_val);
   Bit #(128) q1    = tpl_2(extracted_q1);
   Bit #(128) q2    = tpl_2(st_val);
   Bit #(64) w1     = truncate(q1);
   Bit #(64) w2     = truncate(q2);
   Int #(64) i1     = unpack (w1);    // Signed, for signed ops
   Int #(64) i2     = unpack (w2);    // Signed, for signed ops
   if (funct3 == f3_AMO_W) begin
      w1 = zeroExtend (w1 [31:0]);
      w2 = zeroExtend (w2 [31:0]);
      i1 = unpack (signExtend (w1 [31:0]));
      i2 = unpack (signExtend (w2 [31:0]));
   end
   // new_st_val is new value to be stored back to mem (w1 op w2)
   Bit#(128) new_st_val_128;
   Bool new_st_tag = False;
   Bool old_ld_tag = False;
   if (funct3 == f3_AMO_CAP) begin
      new_st_val_128 = q2;
      new_st_tag = tpl_1(st_val);
      old_ld_tag = tpl_1(extracted_q1);
   end else begin
     Bit #(64) new_st_val_64 = ?;
     case (funct5)
        f5_AMO_SWAP: new_st_val_64 = w2;
        f5_AMO_ADD:  new_st_val_64 = pack (i1 + i2);
        f5_AMO_XOR:  new_st_val_64 = w1 ^ w2;
        f5_AMO_AND:  new_st_val_64 = w1 & w2;
        f5_AMO_OR:   new_st_val_64 = w1 | w2;
        f5_AMO_MINU: new_st_val_64 = ((w1 < w2) ? w1 : w2);
        f5_AMO_MAXU: new_st_val_64 = ((w1 > w2) ? w1 : w2);
        f5_AMO_MIN:  new_st_val_64 = ((i1 < i2) ? w1 : w2);
        f5_AMO_MAX:  new_st_val_64 = ((i1 > i2) ? w1 : w2);
     endcase

     if (funct3 == f3_AMO_W)
       new_st_val_64 = zeroExtend (new_st_val_64 [31:0]);

     new_st_val_128 = zeroExtend(new_st_val_64);
   end

   return tuple2 (tuple2(old_ld_tag, q1),
                  tuple2(new_st_tag, zeroExtend(new_st_val_128)));
endfunction: fn_amo_op
`endif

// ================================================================
=======
>>>>>>> 70a2acf7

endpackage: Near_Mem_IFC<|MERGE_RESOLUTION|>--- conflicted
+++ resolved
@@ -49,13 +49,9 @@
 
 import ISA_Decls :: *;
 
-<<<<<<< HEAD
-import Fabric_Defs :: *;
-=======
 import MMU_Cache_Common :: *;
 import AXI4_Types       :: *;
 import Fabric_Defs      :: *;
->>>>>>> 70a2acf7
 
 `ifdef INCLUDE_DMEM_SLAVE
 import AXI4Lite_Types :: *;
@@ -315,7 +311,6 @@
 endfunction
 
 // ================================================================
-<<<<<<< HEAD
 // Convert width of an address from PA to Fabric_Addr
 
 function Fabric_Addr fn_PA_to_Fabric_Addr (PA pa);
@@ -383,7 +378,5 @@
 `endif
 
 // ================================================================
-=======
->>>>>>> 70a2acf7
 
 endpackage: Near_Mem_IFC