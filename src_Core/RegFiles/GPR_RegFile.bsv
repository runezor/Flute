// Copyright (c) 2016-2020 Bluespec, Inc. All Rights Reserved

//-
// RVFI_DII + CHERI modifications:
//     Copyright (c) 2018 Jack Deeley (RVFI_DII)
//     Copyright (c) 2018 Peter Rugg (RVFI_DII + CHERI)
//     All rights reserved.
//
//     This software was developed by SRI International and the University of
//     Cambridge Computer Laboratory (Department of Computer Science and
//     Technology) under DARPA contract HR0011-18-C-0016 ("ECATS"), as part of the
//     DARPA SSITH research programme.
//-

package GPR_RegFile;

// ================================================================
// GPR (General Purpose Register) Register File

// ================================================================
// Exports

<<<<<<< HEAD
export GPR_RegFile_IFC (..), mkGPR_RegFile, RegAddr, get_GPR_reg_addr, get_vec_reg_addr, reg_addr_to_name, reg_addr_to_rfvi_name;
=======
export GPR_RegFile_IFC (..), mkGPR_RegFile, RegAddr, get_GPR_addr, reg_addr_to_name;
>>>>>>> 4d309472

// ================================================================
// BSV library imports

import ConfigReg    :: *;
import RegFile      :: *;
import FIFOF        :: *;
import GetPut       :: *;
import ClientServer :: *;

// BSV additional libs

import GetPut_Aux :: *;

// ================================================================
// Project imports

import ISA_Decls :: *;
`ifdef ISA_CHERI
import CHERICap :: *;
import CHERICC_Fat :: *;
`endif

// ================================================================

`define REG_ADDR_SIZE 6 
`ifdef ISA_CHERI
`define INTERNAL_REG_TYPE CapReg
`define EXTERNAL_REG_TYPE_OUT CapPipe
`define EXTERNAL_REG_TYPE_IN CapReg
`define ZERO_REG_CONTENTS nullCap
`ifdef RVFI_DII
`define INITIAL_CONTENTS almightyCap
`else
`define INITIAL_CONTENTS nullCap
`endif
`else
`define INTERNAL_REG_TYPE Word
`define EXTERNAL_REG_TYPE_OUT Word
`define EXTERNAL_REG_TYPE_IN Word
`define ZERO_REG_CONTENTS 0
`ifdef RVFI
`define INITIAL_CONTENTS 0
`endif
`ifdef INCLUDE_TANDEM_VERIF
`define INITIAL_CONTENTS 0
`endif
`endif

`ifdef ISA_CHERI
`define CAST cast
`else
function id x = x;
`define CAST id
`endif


interface GPR_RegFile_IFC;
   // Reset
   interface Server #(Token, Token) server_reset;

   // GPR read
   (* always_ready *)
   method `EXTERNAL_REG_TYPE_OUT read_rs1 (RegAddr rs1);
   (* always_ready *)
   method `EXTERNAL_REG_TYPE_OUT read_rs1_port2 (RegAddr rs1);    // For debugger access only
   (* always_ready *)
   method `EXTERNAL_REG_TYPE_OUT read_rs2 (RegAddr rs2);

   // GPR write
   (* always_ready *)
   method Action write_rd (RegAddr rd, `EXTERNAL_REG_TYPE_IN rd_val
`ifdef ISA_CHERI_MERGED
       , Bool is_cap_not_int   // Specifies whether the register is written back
                               // by a capability or integer operation. This is
                               // distinct from the tag of the capability.
`endif
       );

endinterface

// ================================================================
// Major states of mkGPR_RegFile module

typedef enum { RF_RESET_START, RF_RESETTING, RF_RUNNING } RF_State deriving (Eq, Bits, FShow);
typedef Bit#(`REG_ADDR_SIZE) RegAddr;


// ================================================================
// Address conversion
<<<<<<< HEAD
// Prefix=0 => Using standard integer GPR
function RegAddr get_GPR_reg_addr(RegName name);
   Bit#(`REG_ADDR_SIZE) addr = {0,name};
   return addr;
endfunction

function RegAddr get_vec_reg_addr(Bit#(5) name);
   Bit#(`REG_ADDR_SIZE) addr = {1,name};
   return addr;
endfunction

=======
function RegAddr get_GPR_addr(RegName name);
   Bit#(`REG_ADDR_SIZE) addr = zeroExtend(name);
   return addr;
endfunction

>>>>>>> 4d309472
function Bit#(5) reg_addr_to_name(RegAddr addr);
   return truncate(pack(addr));
endfunction

<<<<<<< HEAD
function Bit#(5) reg_addr_to_rfvi_name(RegAddr addr);
   if (addr[5]==0)
      return truncate(pack(addr));
   else
      return 0;
endfunction


=======
>>>>>>> 4d309472
// ================================================================

(* synthesize *)
module mkGPR_RegFile (GPR_RegFile_IFC);

   Reg #(RF_State) rg_state      <- mkReg (RF_RESET_START);

   // Reset
   FIFOF #(Token) f_reset_rsps <- mkFIFOF;

   // General Purpose Registers
   // TODO: can we use Reg [0] for some other purpose?
   RegFile #(RegAddr, `INTERNAL_REG_TYPE) regfile <- mkRegFileFull;

   // ----------------------------------------------------------------
   // Reset.
   // This loop initializes all GPRs to 0.
   // The spec does not require this, but it's useful for debugging
   // and tandem verification
   // Required for CHERI

`ifdef INITIAL_CONTENTS
   Reg #(RegAddr) rg_j <- mkRegU;    // reset loop index
`endif

   rule rl_reset_start (rg_state == RF_RESET_START);
      rg_state <= RF_RESETTING;
`ifdef INITIAL_CONTENTS
      rg_j <= 1;
`endif
   endrule

   rule rl_reset_loop (rg_state == RF_RESETTING);
`ifdef INITIAL_CONTENTS
      regfile.upd (rg_j, `INITIAL_CONTENTS);
      rg_j <= rg_j + 1;
      if (rg_j == 63)
	 rg_state <= RF_RUNNING;
`else
      rg_state <= RF_RUNNING;
`endif
   endrule

   // ----------------------------------------------------------------
   // INTERFACE

   // Reset
   interface Server server_reset;
      interface Put request;
	 method Action put (Token token);
	    rg_state <= RF_RESET_START;

	    // This response is placed here, and not in rl_reset_loop, because
	    // reset_loop can happen on power-up, where no response is expected.
	    f_reset_rsps.enq (?);
	 endmethod
      endinterface
      interface Get response;
	 method ActionValue #(Token) get if (rg_state == RF_RUNNING);
	    let token <- pop (f_reset_rsps);
	    return token;
	 endmethod
      endinterface
   endinterface

   // GPR read
   method `EXTERNAL_REG_TYPE_OUT read_rs1 (RegAddr rs1);
      return `CAST ((rs1 == 0) ? `ZERO_REG_CONTENTS : regfile.sub (rs1));
   endmethod

   // GPR read
   method `EXTERNAL_REG_TYPE_OUT read_rs1_port2 (RegAddr rs1);        // For debugger access only
      return `CAST ((rs1 == 0) ? `ZERO_REG_CONTENTS : regfile.sub (rs1));
   endmethod

   method `EXTERNAL_REG_TYPE_OUT read_rs2 (RegAddr rs2);
      return `CAST ((rs2 == 0) ? `ZERO_REG_CONTENTS : regfile.sub (rs2));
   endmethod

   // GPR write
   method Action write_rd (RegAddr rd, `EXTERNAL_REG_TYPE_IN rd_val);
     if (rd != 0) regfile.upd (rd, `CAST (rd_val));
   endmethod

endmodule

// ================================================================

endpackage<|MERGE_RESOLUTION|>--- conflicted
+++ resolved
@@ -19,12 +19,7 @@
 
 // ================================================================
 // Exports
-
-<<<<<<< HEAD
-export GPR_RegFile_IFC (..), mkGPR_RegFile, RegAddr, get_GPR_reg_addr, get_vec_reg_addr, reg_addr_to_name, reg_addr_to_rfvi_name;
-=======
-export GPR_RegFile_IFC (..), mkGPR_RegFile, RegAddr, get_GPR_addr, reg_addr_to_name;
->>>>>>> 4d309472
+export GPR_RegFile_IFC (..), mkGPR_RegFile, RegAddr, get_GPR_addr, get_vec_reg_addr, reg_addr_to_name, reg_addr_to_rfvi_name;
 
 // ================================================================
 // BSV library imports
@@ -115,9 +110,8 @@
 
 // ================================================================
 // Address conversion
-<<<<<<< HEAD
 // Prefix=0 => Using standard integer GPR
-function RegAddr get_GPR_reg_addr(RegName name);
+function RegAddr get_GPR_addr(RegName name);
    Bit#(`REG_ADDR_SIZE) addr = {0,name};
    return addr;
 endfunction
@@ -127,18 +121,10 @@
    return addr;
 endfunction
 
-=======
-function RegAddr get_GPR_addr(RegName name);
-   Bit#(`REG_ADDR_SIZE) addr = zeroExtend(name);
-   return addr;
-endfunction
-
->>>>>>> 4d309472
 function Bit#(5) reg_addr_to_name(RegAddr addr);
    return truncate(pack(addr));
 endfunction
 
-<<<<<<< HEAD
 function Bit#(5) reg_addr_to_rfvi_name(RegAddr addr);
    if (addr[5]==0)
       return truncate(pack(addr));
@@ -146,9 +132,6 @@
       return 0;
 endfunction
 
-
-=======
->>>>>>> 4d309472
 // ================================================================
 
 (* synthesize *)
