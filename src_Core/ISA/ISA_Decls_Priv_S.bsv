// Copyright (c) 2013-2019 Bluespec, Inc. All Rights Reserved

// ================================================================
// WARNING: this is an 'include' file, not a separate BSV package!
//
// Contains RISC-V Supervisor-Level ISA defs, based on:
//     The RISC-V Instruction Set Manual"
//     Volume II: Privileged Architecture
//     Privileged Architecture Version 1.10
//     Document Version 1.10
//     May 7, 2017
//
// ================================================================

// Invariants on ifdefs:
// - If RV32 is defined, we assume Sv32 for the VM system
// - If RV64 is defined, one of SV39 or SV48 must also be defined for the VM system

// ================================================================
// Supervisor-level CSRs

CSR_Addr   csr_addr_sstatus    = 12'h100;    // Supervisor status
CSR_Addr   csr_addr_sedeleg    = 12'h102;    // Supervisor exception delegation
CSR_Addr   csr_addr_sideleg    = 12'h103;    // Supervisor interrupt delegation
CSR_Addr   csr_addr_sie        = 12'h104;    // Supervisor interrupt enable
CSR_Addr   csr_addr_stvec      = 12'h105;    // Supervisor trap handler base address
CSR_Addr   csr_addr_scounteren = 12'h106;    // Supervisor counter enable

CSR_Addr   csr_addr_sscratch   = 12'h140;    // Scratch reg for supervisor trap handlers
CSR_Addr   csr_addr_sepc       = 12'h141;    // Supervisor exception program counter
CSR_Addr   csr_addr_scause     = 12'h142;    // Supervisor trap cause
CSR_Addr   csr_addr_stval      = 12'h143;    // Supervisor bad address or instruction
CSR_Addr   csr_addr_sip        = 12'h144;    // Supervisor interrupt pending

CSR_Addr   csr_addr_satp       = 12'h180;    // Supervisor address translation and protection

`ifdef ISA_CHERI
CSR_Addr   csr_addr_sccsr      = 12'h9c0;    // Supervisor capability control and status register
`endif

// ================================================================
// SSTATUS

function Bit #(1) fn_sstatus_sd    (WordXL sstatus_val); return sstatus_val [xlen-1]; endfunction

`ifdef RV64
function Bit #(2) fn_sstatus_UXL   (WordXL sstatus_val); return sstatus_val [33:32]; endfunction
`endif

function Bit #(1) fn_sstatus_SUM   (WordXL sstatus_val); return sstatus_val [19]; endfunction
function Bit #(1) fn_sstatus_MXR   (WordXL sstatus_val); return sstatus_val [18]; endfunction

function Bit #(2) fn_sstatus_xs    (WordXL sstatus_val); return sstatus_val [16:15]; endfunction
function Bit #(2) fn_sstatus_fs    (WordXL sstatus_val); return sstatus_val [14:13]; endfunction

function Bit #(1) fn_sstatus_spp   (WordXL sstatus_val); return sstatus_val [8]; endfunction

function Bit #(1) fn_sstatus_spie  (WordXL sstatus_val); return sstatus_val [5]; endfunction
function Bit #(1) fn_sstatus_upie  (WordXL sstatus_val); return sstatus_val [4]; endfunction

function Bit #(1) fn_sstatus_sie   (WordXL sstatus_val); return sstatus_val [1]; endfunction
function Bit #(1) fn_sstatus_uie   (WordXL sstatus_val); return sstatus_val [0]; endfunction

// ----------------
// SCAUSE (reason for exception)

function Bit #(1)              scause_interrupt      (WordXL scause_val); return scause_val [xlen-1];   endfunction
function Bit #(TSub #(XLEN,1)) scause_exception_code (WordXL scause_val); return scause_val [xlen-2:0]; endfunction

// ================================================================

`ifdef ISA_PRIV_S
// ================================================================
// SATP (supervisor address translation and protection)

// ----------------
`ifdef RV32

typedef Bit #(1) VM_Mode;
typedef Bit #(9) ASID;

function WordXL   fn_mk_satp_val (VM_Mode mode, ASID asid, PA pa) = { mode, asid, pa [33:12] };
function VM_Mode  fn_satp_to_VM_Mode  (Bit #(32) satp_val); return satp_val    [31]; endfunction
function ASID     fn_satp_to_ASID     (Bit #(32) satp_val); return satp_val [30:22]; endfunction
function PPN      fn_satp_to_PPN      (Bit #(32) satp_val); return satp_val [21: 0]; endfunction

Bit #(1)  satp_mode_RV32_bare = 1'h_0;
Bit #(1)  satp_mode_RV32_sv32 = 1'h_1;

`elsif RV64

typedef Bit #(4)  VM_Mode;
typedef Bit #(16) ASID;

function WordXL   fn_mk_satp_val (VM_Mode mode, ASID asid, PA pa) = { mode, asid, pa [55:12] };
function VM_Mode  fn_satp_to_VM_Mode  (Bit #(64) satp_val); return satp_val [63:60]; endfunction
function ASID     fn_satp_to_ASID     (Bit #(64) satp_val); return satp_val [59:44]; endfunction
function PPN      fn_satp_to_PPN      (Bit #(64) satp_val); return satp_val [43: 0]; endfunction

Bit #(4)  satp_mode_RV64_bare = 4'd__0;
Bit #(4)  satp_mode_RV64_sv39 = 4'd__8;
Bit #(4)  satp_mode_RV64_sv48 = 4'd__9;
Bit #(4)  satp_mode_RV64_sv57 = 4'd_10;
Bit #(4)  satp_mode_RV64_sv64 = 4'd_11;

`endif

// ----------------------------------------------------------------
// Virtual and Physical addresses, page numbers, offsets
// Page table (PT) fields and entries (PTEs)
// For Sv32 and Sv39


// ----------------
// RV32.Sv32

`ifdef RV32

// Virtual addrs
typedef  32  VA_sz;
typedef  20  VPN_sz;
typedef  10  VPN_J_sz;

// Physical addrs
typedef  34  PA_sz;
typedef  22  PPN_sz;
typedef  12  PPN_1_sz;
typedef  10  PPN_0_sz;

// Offsets within a page
typedef  12  Offset_sz;

// PTNodes (nodes in the page-table tree)
typedef  1024  PTNode_sz;    // # of PTEs in a PTNode

// VAs, VPN selectors
function VA    fn_mkVA (VPN_J vpn1, VPN_J vpn0, Bit #(Offset_sz) offset) = { vpn1, vpn0, offset };
function VPN   fn_Addr_to_VPN   (Bit #(n) addr) = addr [31:12];
function VPN_J fn_Addr_to_VPN_1 (Bit #(n) addr) = addr [31:22];
function VPN_J fn_Addr_to_VPN_0 (Bit #(n) addr) = addr [21:12];

// ----------------
// RV64.Sv39

// ifdef RV32
`elsif RV64

// ----------------
// RV64.Sv39

// ifdef RV32 .. elsif RV64
`ifdef SV39

// Virtual addrs
typedef   39  VA_sz;
typedef   27  VPN_sz;
typedef    9  VPN_J_sz;

// Physical addrs
typedef   64  PA_sz;        // need 56b in Sv39 mode and 64b in Bare mode
typedef   44  PPN_sz;
typedef   26  PPN_2_sz;
typedef    9  PPN_1_sz;
typedef    9  PPN_0_sz;

// Offsets within a page
typedef   12  Offset_sz;

// PTNodes (nodes in the page-table tree)
typedef  512  PTNode_sz;    // # of PTEs in a PTNode

// VAs, VPN selectors
function VA    fn_mkVA (VPN_J vpn2, VPN_J vpn1, VPN_J vpn0, Bit #(Offset_sz) offset) = { vpn2, vpn1, vpn0, offset };
function VPN   fn_Addr_to_VPN   (Bit #(n) addr) = addr [38:12];
function VPN_J fn_Addr_to_VPN_2 (Bit #(n) addr) = addr [38:30];
function VPN_J fn_Addr_to_VPN_1 (Bit #(n) addr) = addr [29:21];
function VPN_J fn_Addr_to_VPN_0 (Bit #(n) addr) = addr [20:12];

// ifdef RV32 .. elsif RV64 / ifdef SV39
`else

// TODO: RV64.SV48 definitions

// ifdef RV32 .. elsif RV64 / ifdef SV39 .. else
`endif

// ifdef RV32 .. elsif RV64
`endif

// ----------------
// Derived types and values

// Physical addrs
Integer  pa_sz = valueOf (PA_sz);  typedef Bit #(PA_sz)     PA;

function PA fn_WordXL_to_PA (WordXL  eaddr);
`ifdef RV32
   return extend (eaddr);
`elsif RV64
   return truncate (eaddr);
`endif
endfunction

// Virtual addrs -- derived types and values
Integer  va_sz = valueOf (VA_sz);  typedef Bit #(VA_sz)      VA;

function VA fn_WordXL_to_VA (WordXL  eaddr);
`ifdef RV32
   return eaddr;
`elsif RV64
   return truncate (eaddr);
`endif
endfunction

// Page offsets
function  Offset  fn_Addr_to_Offset (Bit #(n) addr);
   return addr [offset_sz - 1: 0];
endfunction

// VPNs
Integer  vpn_sz    = valueOf (VPN_sz);       typedef Bit #(VPN_sz)     VPN;
Integer  vpn_j_sz  = valueOf (VPN_J_sz);     typedef Bit #(VPN_J_sz)   VPN_J;
Integer  offset_sz = valueOf (Offset_sz);    typedef Bit #(Offset_sz)  Offset;

// PPNs
Integer  ppn_sz   = valueOf (PPN_sz);    typedef Bit #(PPN_sz)    PPN;
`ifdef RV64
Integer  ppn_2_sz = valueOf (PPN_2_sz);  typedef Bit #(PPN_2_sz)  PPN_2;
`endif
Integer  ppn_1_sz = valueOf (PPN_1_sz);  typedef Bit #(PPN_1_sz)  PPN_1;
Integer  ppn_0_sz = valueOf (PPN_0_sz);  typedef Bit #(PPN_0_sz)  PPN_0;

`ifdef RV32
typedef Bit #(PPN_1_sz)  PPN_MEGA;
`elsif RV64
typedef Bit #(TAdd #(PPN_2_sz, PPN_1_sz))  PPN_MEGA;
typedef Bit #(PPN_2_sz)                    PPN_GIGA;
`endif

function  PPN  fn_PA_to_PPN (PA pa);
   return pa [ppn_sz + offset_sz - 1: offset_sz];
endfunction

function PA fn_PPN_and_Offset_to_PA (PPN ppn, Offset offset);
`ifdef RV32
   return {ppn, offset};
`elsif RV64
   return zeroExtend ({ppn, offset});
`endif
endfunction

// ----------------
// PTNodes (nodes in the page-table tree)

Integer  ptnode_sz = valueOf (PTNode_sz);    // # of PTEs in a PTNode
typedef  TLog #(PTNode_sz)       PTNode_Index_sz;
typedef  Bit #(PTNode_Index_sz)  PTNode_Index;
Integer  ptnode_index_sz = valueOf (PTNode_Index_sz);

// ----------------
// PTEs (Page Table Entries in PTNodes)

typedef WordXL PTE;

Integer  pte_V_offset    = 0;    // Valid
Integer  pte_R_offset    = 1;    // Read permission
Integer  pte_W_offset    = 2;    // Write permission
Integer  pte_X_offset    = 3;    // Execute permission
Integer  pte_U_offset    = 4;    // Accessible-to-user-mode
Integer  pte_G_offset    = 5;    // Global mapping
Integer  pte_A_offset    = 6;    // Accessed
Integer  pte_D_offset    = 7;    // Dirty
Integer  pte_RSW_offset  = 8;    // Reserved for supervisor SW

`ifdef RV32
Integer  pte_PPN_0_offset  = 10;
Integer  pte_PPN_1_offset  = 20;
`elsif RV64
Integer  pte_PPN_0_offset  = 10;
Integer  pte_PPN_1_offset  = 19;
Integer  pte_PPN_2_offset  = 28;
`endif

`ifdef RV64
Integer  pte_StoreCap_offset = 63;
Integer  pte_LoadCap_offset  = 62;
`endif

function Bit #(1) fn_PTE_to_V (PTE pte);
   return pte [pte_V_offset];
endfunction

function Bit #(1) fn_PTE_to_R (PTE pte);
   return pte [pte_R_offset];
endfunction

function Bit #(1) fn_PTE_to_W (PTE pte);
   return pte [pte_W_offset];
endfunction

function Bit #(1) fn_PTE_to_X (PTE pte);
   return pte [pte_X_offset];
endfunction

function Bit #(1) fn_PTE_to_U (PTE pte);
   return pte [pte_U_offset];
endfunction

function Bit #(1) fn_PTE_to_G (PTE pte);
   return pte [pte_G_offset];
endfunction

function Bit #(1) fn_PTE_to_A (PTE pte);
   return pte [pte_A_offset];
endfunction

function Bit #(1) fn_PTE_to_D (PTE pte);
   return pte [pte_D_offset];
endfunction

function PPN fn_PTE_to_PPN (PTE pte);
   return pte [ppn_sz + pte_PPN_0_offset - 1 : pte_PPN_0_offset];
endfunction

function PPN_MEGA  fn_PTE_to_PPN_mega (PTE pte);
   return pte [ppn_sz + pte_PPN_0_offset - 1 : pte_PPN_1_offset];
endfunction

`ifdef RV64
function PPN_GIGA  fn_PTE_to_PPN_giga (PTE pte);
   return pte [ppn_sz + pte_PPN_0_offset - 1 : pte_PPN_2_offset];
endfunction
`endif

function PPN_0  fn_PTE_to_PPN_0 (PTE pte);
   return pte [pte_PPN_1_offset - 1 : pte_PPN_0_offset];
endfunction

function PPN_1  fn_PTE_to_PPN_1 (PTE pte);
   return pte [ppn_1_sz + pte_PPN_1_offset - 1 : pte_PPN_1_offset];
endfunction

`ifdef RV64
function PPN_2  fn_PTE_to_PPN_2 (PTE pte);
   return pte [ppn_2_sz + pte_PPN_2_offset - 1 : pte_PPN_2_offset];
endfunction
`endif

`ifdef RV64
function Bit #(1) fn_PTE_to_StoreCap (PTE pte);
   return pte [pte_StoreCap_offset];
endfunction

function Bit #(1) fn_PTE_to_LoadCap (PTE pte);
   return pte [pte_LoadCap_offset];
endfunction
`else
function Bit #(1) fn_PTE_to_StoreCap (PTE pte);
   return 1'b1;
endfunction

function Bit #(1) fn_PTE_to_LoadCap (PTE pte);
   return 1'b1;
endfunction
`endif

// ----------------
// Check if a PTE is invalid (V bit clear, or improper R/W bits)

function Bool is_invalid_pte (PTE pte);
   return (   (fn_PTE_to_V (pte) == 0)
	   || (   (fn_PTE_to_R (pte) == 0)
	       && (fn_PTE_to_W (pte) == 1)));
endfunction

// ----------------
// Check if PTE bits deny a virtual-mem access

function Tuple2#(Bool,Exc_Code) is_pte_fault
			   (Bool       dmem_not_imem,        // load-store or fetch?
			    Bool       read_not_write,
			    Bool       capability,
			    Priv_Mode  priv,
			    Bit #(1)   sstatus_SUM,
			    Bit #(1)   mstatus_MXR,
			    PTE        pte);

   let pte_u = fn_PTE_to_U (pte);
   let pte_x = fn_PTE_to_X (pte);
   let pte_w = fn_PTE_to_W (pte);
   let pte_r = fn_PTE_to_R (pte);

   let pte_StoreCap = fn_PTE_to_StoreCap (pte);
   // pte_LoadCap would not cause a denial

   Bool priv_deny = (   ((priv == u_Priv_Mode) && (pte_u == 1'b0))
		     || ((priv == s_Priv_Mode) && (pte_u == 1'b1) && (sstatus_SUM == 1'b0)));

   Bool access_fetch = ((! dmem_not_imem) && read_not_write);
   Bool access_load  = (dmem_not_imem && read_not_write);
   Bool access_store = (dmem_not_imem && (! read_not_write));
   Bool access_cap   = (dmem_not_imem && capability);

   let pte_r_mxr = (pte_r | (mstatus_MXR & pte_x));

   Bool access_ok = (   (access_fetch && (pte_x     == 1'b1))
		     || (access_load  && (pte_r_mxr == 1'b1))
		     || (access_store && (pte_w     == 1'b1)));

   Bool access_cap_ok = (   (! capability)
			 || access_load
			 || (access_store && (pte_StoreCap == 1'b1)));

<<<<<<< HEAD
   Bool pte_a_d_fault = (   fn_PTE_to_A (pte) == 0)
			 || ((! read_not_write) && (fn_PTE_to_D (pte) == 0));
=======
// ----------------
// Check PTE A and D bits
// Note: implementation choice to fault on PTA.A=0 or (store and PTE.D=0)
>>>>>>> bcc67afc

   Exc_Code exc_code = ?;

   if (priv_deny || (! access_ok) || (access_cap_ok && pte_a_d_fault)) begin
      exc_code = fn_page_fault_default_exc_code (dmem_not_imem, read_not_write);
   end
   else if (! access_cap_ok) begin
      // Note that we cannot trap on loads for this reason.
      // However, with additional revocation PTE modes, we may trap here, and
      // will need separate read and write signals to behave correctly for
      // AMOs.
      exc_code = exc_code_STORE_AMO_CAP_PAGE_FAULT;
   end

   return tuple2 ((priv_deny || (! access_ok) || (! access_cap_ok) || pte_a_d_fault),
		  exc_code);
endfunction

// Exception code to give in case of invalid PTEs etc only depends on access type
function Exc_Code  fn_page_fault_default_exc_code (Bool dmem_not_imem, Bool read_not_write);
   return ((! dmem_not_imem) ? exc_code_INSTR_PAGE_FAULT
	   :(read_not_write  ? exc_code_LOAD_PAGE_FAULT
	     :                 exc_code_STORE_AMO_PAGE_FAULT));
endfunction

`else // ifdef ISA_PRIV_S
// The below definitions are valid for cases where there is no VM
// Physical addrs -- without VM, PA is same as WordXL
typedef XLEN PA_sz;

// Physical addrs
Integer  pa_sz = valueOf (PA_sz);  typedef Bit #(PA_sz)     PA;

function PA fn_WordXL_to_PA (WordXL  eaddr);
   return eaddr;
endfunction

`endif   // else-ifdef ISA_PRIV_S

// ----------------
// Choose particular kind of access fault

function Exc_Code  fn_access_exc_code (Bool dmem_not_imem, Bool read_not_write);
   return ((! dmem_not_imem) ? exc_code_INSTR_ACCESS_FAULT
	   :(read_not_write  ? exc_code_LOAD_ACCESS_FAULT
	     :                 exc_code_STORE_AMO_ACCESS_FAULT));
endfunction

// ================================================================<|MERGE_RESOLUTION|>--- conflicted
+++ resolved
@@ -411,19 +411,13 @@
 			 || access_load
 			 || (access_store && (pte_StoreCap == 1'b1)));
 
-<<<<<<< HEAD
    Bool pte_a_d_fault = (   fn_PTE_to_A (pte) == 0)
 			 || ((! read_not_write) && (fn_PTE_to_D (pte) == 0));
-=======
-// ----------------
-// Check PTE A and D bits
-// Note: implementation choice to fault on PTA.A=0 or (store and PTE.D=0)
->>>>>>> bcc67afc
 
    Exc_Code exc_code = ?;
 
    if (priv_deny || (! access_ok) || (access_cap_ok && pte_a_d_fault)) begin
-      exc_code = fn_page_fault_default_exc_code (dmem_not_imem, read_not_write);
+      exc_code = fn_page_fault_exc_code (dmem_not_imem, read_not_write);
    end
    else if (! access_cap_ok) begin
       // Note that we cannot trap on loads for this reason.
@@ -438,7 +432,7 @@
 endfunction
 
 // Exception code to give in case of invalid PTEs etc only depends on access type
-function Exc_Code  fn_page_fault_default_exc_code (Bool dmem_not_imem, Bool read_not_write);
+function Exc_Code  fn_page_fault_exc_code (Bool dmem_not_imem, Bool read_not_write);
    return ((! dmem_not_imem) ? exc_code_INSTR_PAGE_FAULT
 	   :(read_not_write  ? exc_code_LOAD_PAGE_FAULT
 	     :                 exc_code_STORE_AMO_PAGE_FAULT));
