--- conflicted
+++ resolved
@@ -128,14 +128,9 @@
 // FLEN and related constants, for floating point data
 // Can have one or two fpu sizes (should they be merged sooner than later ?).
 
-<<<<<<< HEAD
-
-// Cannot define ISA_D unless ISA_F is also defined
-=======
 // ISA_D => ISA_F (ISA_D implies ISA_F)
 // The combination ISA_D and !ISA_F is not permitted
 
->>>>>>> 954865e2
 // ISA_F - 32 bit FPU
 // ISA_D - 64 bit FPU
 
