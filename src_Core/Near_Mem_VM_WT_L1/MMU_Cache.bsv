// Copyright (c) 2016-2020 Bluespec, Inc. All Rights Reserved.

package MMU_Cache;

// ================================================================
// A combined MMU and L1 Cache for RISC-V.
// The MMU is capable of handling pages, superpages and gigapages.
// The cache is simple, in-order, blocking, and has a "write-around" policy:
//    All writes (hits and misses) write back to fabric.
//    On write-hit, also update line in cache.
//    On write-miss: don't refill line.
// Thus, cache lines are always clean, never written back.

// Handles LD, ST, AMO_LR, AMO_SC, and remaining AMO_ops.
// Does VA-to-PA addr translation, but bypasses caches, for IO addresses.

// This MMU_Cache is parameterized for data-width on both the front
// side interface (facing CPU) and the back side interface (facing
// fabric).

// CPU-facing interface: can be used for both RV32 and RV64 CPUs.
// RV32 vs. RV64 only affects width of some CPU-side interface
// ports:
//    - inputs req 'addr' and 'satp'    (type WordXL)
//    - output response 'addr' (copy of requesting addr)    (type WordXL)
//    - output response load-value and input request store-value are
//        always 64b because of double-precision floating point LD/ST
//        in RV32
// For RV32, a cache line is 8 x 32b words.
// For RV64, a cache line is 8 x 64b words.

// Fabric-facing interface: AXI4, with data width 32b or 64b (type Wd_Data).

// Internally, the data RAM width is fixed at 64b.

// After MMU translation, there is a 2-way triage based on physical addr:
//  - Memory addrs: request goes to the cache logic
//                      (back end of cache logic talks to fabric interface)
//  - IO:           request does directly to fabric interface (no cacheing)

// ================================================================
// BSV lib imports

import Vector       :: *;
import BRAMCore     :: *;
import ConfigReg    :: *;
import FIFO         :: *;
import FIFOF        :: *;
import GetPut       :: *;
import ClientServer :: *;

// ----------------
// BSV additional libs

import Cur_Cycle     :: *;
import GetPut_Aux    :: *;
import Semi_FIFOF    :: *;
import CreditCounter :: *;

// ================================================================
// Project imports

import ISA_Decls        :: *;
import Near_Mem_IFC     :: *;
import MMU_Cache_Common :: *;
import Cache_Decls      :: *;

`ifdef ISA_PRIV_S
import TLB :: *;
`endif

/* DELETE
`ifdef RV32
import Cache_Decls_RV32 :: *;
`elsif RV64
import Cache_Decls_RV64 :: *;
`endif
*/

import SoC_Map      :: *;
import AXI4         :: *;
import SourceSink   :: *;
import Fabric_Defs  :: *;

// ================================================================

export  MMU_Cache_IFC (..), MMU_ICache_IFC (..), MMU_DCache_IFC (..);
export  mkMMU_Cache, mkMMU_ICache, mkMMU_DCache;

// ================================================================
// MMU_Cache interface

interface MMU_Cache_IFC #(numeric type mID);
   method Action set_verbosity (Bit #(4) verbosity);

   // Reset request/response
   interface Server #(Token, Token) server_reset;

   // CPU interface: request
   (* always_ready *)
   method Action  req (CacheOp op,
		       Bit #(3) f3,
               Bool is_unsigned,
`ifdef ISA_A
		       Bit #(5) amo_funct5,
`endif
		       Addr addr,
               Tuple2#(Bool, Bit#(128)) st_value,
		       // The following  args for VM
		       Priv_Mode  priv,
		       Bit #(1)   sstatus_SUM,
		       Bit #(1)   mstatus_MXR,
		       WordXL     satp);    // { VM_Mode, ASID, PPN_for_page_table }
   (* always_ready *)  method Action commit;

   // CPU interface: response
   (* always_ready *)  method Bool       valid;
   (* always_ready *)  method WordXL     addr;        // req addr for which this is a response
   (* always_ready *)  method Tuple2 #(Bool, CWord) cword; // rd_val data for LD, LR, AMO, SC success/fail result)
   (* always_ready *)  method Tuple2 #(Bool, CWord) st_amo_val; // Final stored value for ST, SC, AMO
   (* always_ready *)  method Bool       exc;
   (* always_ready *)  method Exc_Code   exc_code;

   // Cache flush request/response
   interface Server #(Token, Token) server_flush;

   // TLB flush
   method Action tlb_flush;

   // Fabric master interface
<<<<<<< HEAD
   interface AXI4_Master #( mID, Wd_Addr, Wd_Data
                          , Wd_AW_User, Wd_W_User, Wd_B_User
                          , Wd_AR_User, Wd_R_User) mem_master;
=======
   interface AXI4_Master_IFC #(Wd_Id, Wd_Addr, Wd_Data, Wd_User) mem_master;

   // ----------------------------------------------------------------
   // Misc. control and status

   // ----------------
   // For ISA tests: watch memory writes to <tohost> addr

`ifdef WATCH_TOHOST
   method Action set_watch_tohost (Bool watch_tohost, Bit #(64) tohost_addr);
`endif

   // Inform core that DDR4 has been initialized and is ready to accept requests
   method Action ma_ddr4_ready;

   // Misc. status; 0 = running, no error
   (* always_ready *)
   method Bit #(8) mv_status;

>>>>>>> c6ca3eb5
endinterface

typedef MMU_Cache_IFC#(Wd_MId_2x3) MMU_DCache_IFC;
typedef MMU_Cache_IFC#(Wd_MId) MMU_ICache_IFC;

// ****************************************************************
// ****************************************************************
// ****************************************************************
// Internal types and constants

typedef enum { CTAG_EMPTY, CTAG_CLEAN } CTagState
deriving (Bits, Eq, FShow);

typedef struct {
   CTagState  state;
   CTag       ctag;
   } State_and_CTag
deriving (Bits, FShow);

typedef Vector #(Ways_per_CSet, State_and_CTag) State_and_CTag_CSet;
typedef Vector #(Ways_per_CSet, Cache_Entry)    CWord_Set;

typedef enum {MODULE_PRERESET,              // After power on reset, before soft reset
              MODULE_RESETTING,             // Clearing all tags to EMPTY state
              MODULE_READY,                 // Reset done, ready for first request
              MODULE_RUNNING,               // Normal operation, during hits
              MODULE_EXCEPTION_RSP,         // On misaligned and access exceptions

              PTW_START,                    // On TLB miss, initiate refill of PTE into TLB
`ifdef RV64
	      PTW_LEVEL_2,                  // Page Table Walk, Request Level 2
`endif
	      PTW_LEVEL_1,                  // Page Table Walk, Request Level 1
	      PTW_LEVEL_0,                  // Page Table Walk, Request Level 0

              CACHE_START_REFILL,           // On cache miss, initiate refill of cache line in cache
              CACHE_REFILL,                 // Refill
              CACHE_REREQ,                  // After refill, redo request that missed
              CACHE_ST_AMO_RSP,             // Provide ST/SC/AMO response

              IO_REQ,                       // For memory-mapped I/O requests
              IO_AWAITING_READ_RSP,         // No caching
              IO_READ_RSP,                  // Provide IO-read response

	      IO_AWAITING_AMO_READ_RSP
   } Module_State
deriving (Bits, Eq, FShow);

Bool bram_cmd_read  = False;
Bool bram_cmd_write = True;

// The reset-loop is run based on requests for reset and requests for flush
typedef enum {REQUESTOR_RESET_IFC, REQUESTOR_FLUSH_IFC} Requestor
deriving (Bits, Eq, FShow);

`ifndef ISA_PRIV_S

// VM Xlate related definitions which are only for the case where there is no
// VM, effectively making the following definitions, dummy ones. If VM, these
// definitions are taken from the TLB package, and include fields like the PTE

typedef enum { VM_XLATE_OK, VM_XLATE_TLB_MISS, VM_XLATE_EXCEPTION } VM_Xlate_Outcome
deriving (Bits, Eq, FShow);

typedef struct {
   VM_Xlate_Outcome   outcome;
   PA                 pa;            // phys addr, if VM_XLATE_OK
   Exc_Code           exc_code;      // if VM_XLATE_EXC
   } VM_Xlate_Result
deriving (Bits, FShow);

`endif

// ================================================================
// Convert RISC-V funct3 code into AXI4_Size code (number of bytes in a beat)

function AXI4_Size fn_funct3_to_AXI4_Size (Bit #(3) funct3);
   AXI4_Size  result;
   if      (funct3 == f3_SIZE_B)   result = 1;
   else if (funct3 == f3_SIZE_H)   result = 2;
   else if (funct3 == f3_SIZE_W)   result = 4;
   else if (funct3 == f3_SIZE_D)   result = 8;
   else /* if (x == f3_SIZE_D) */  result = 16;
   return result;
endfunction

// ================================================================
// Compute address, data and strobe (byte-enables) for writes to fabric

function
         Tuple8
                #(Fabric_Addr,    // addr is 32b- or 64b-aligned
		  Fabric_Data,    // data is lane-aligned
                  Bit #(Wd_W_User), // cap_tags
		  Fabric_Strb,    // strobe
		  AXI4_Size,      // 8 for 8-byte writes, else 4
                  Fabric_Data,
                  Bit #(Wd_W_User),
                  Fabric_Strb
                  )

   fn_to_fabric_write_fields (Bit #(3)  f3,      // RISC-V size code: B/H/W/D
			      Bit #(n)  addr,    // actual byte addr
			      Tuple2#(Bool, Bit#(128)) write)  // data is in lsbs
   provisos (Add #(_, n, 64));

   match {.write_cap, .word128} = write;

   let word64 = word128[63:0];

   // First compute addr, data and strobe for a 64b-wide fabric
   Bit #(8)   strobe64    = 0;
   Bit #(8)   strobe2_64  = 0;
   Bit #(3)   shift_bytes = addr [2:0];
   Bit #(6)   shift_bits  = { shift_bytes, 3'b0 };
   Bit #(64)  addr64      = zeroExtend (addr);
   AXI4_Size  axsize      = 128;    // Will be updated in 'case' below

   case (f3)
      f3_SIZE_B: begin
		    word64   = (word64 << shift_bits);
		    strobe64 = ('b_1   << shift_bytes);
		    axsize   = 1;
		 end
      f3_SIZE_H: begin
		    word64   = (word64 << shift_bits);
		    strobe64 = ('b_11  << shift_bytes);
		    axsize   = 2;
		 end
      f3_SIZE_W: begin
		    word64   = (word64  << shift_bits);
		    strobe64 = ('b_1111 << shift_bytes);
		    axsize   = 4;
		 end
      f3_SIZE_D: begin
            word64   = (word64 << shift_bits);
	        strobe64 = ('b_1111_1111 << shift_bytes);
		    axsize    = 8;
		 end
      f3_SIZE_Q: begin
            word64   = word64;
            strobe64 = 'b_1111_1111;
            strobe2_64 = 'b_1111_1111;
            axsize    = 8;
         end
   endcase

   let user = (f3 == w_SIZE_CAP) ? signExtend(pack(write_cap)) : 0;

   // Adjust for 32b fabrics
   if ((valueOf (Wd_Data) == 32) && (addr [2] == 1'b1)) begin
      word64   = { 32'h0, word64 [63:32] };
      strobe64 = { 4'h0, strobe64 [7:4] };
   end

   // Finally, create fabric addr/data/strobe
   Fabric_Addr  fabric_addr    = truncate (addr64);
   Fabric_Data  fabric_data    = truncate (word64);
   Fabric_Strb  fabric_strobe  = truncate (strobe64);
   Fabric_Strb  fabric_strobe2 = truncate (strobe2_64);

   return tuple8 (fabric_addr, fabric_data, user, fabric_strobe, axsize, word128[127:64], user, fabric_strobe2);
endfunction: fn_to_fabric_write_fields

// ================================================================
// Update a byte, halfword, word or doubleword in a CWord at Way in a CWord_Set

function CWord_Set fn_update_cword_set (CWord_Set   old_cword_set,
					Way_in_CSet way,
					Bit #(n)    addr,
					Bit #(3)    f3,
					Tuple2 #(Bool, CWord) write)
   provisos (Add#(_, 64, SizeOf #(CWord)));
   match {.tag, .cword} = write;

   let old_cword    = old_cword_set [way];

   let new_cword_set = old_cword_set;
   CWord new_cword     = tpl_2(old_cword);

   Bit #(4) addr_lsbs  = addr [3:0];

   // Replace relevant bytes in new_cword
   case (f3)
      0:  case (addr_lsbs)
            'h0 : new_cword [ 7:0 ] = cword [7:0];
            'h1 : new_cword [15:8 ] = cword [7:0];
            'h2 : new_cword [23:16] = cword [7:0];
            'h3 : new_cword [31:24] = cword [7:0];
            'h4 : new_cword [39:32] = cword [7:0];
            'h5 : new_cword [47:40] = cword [7:0];
            'h6 : new_cword [55:48] = cword [7:0];
            'h7 : new_cword [63:56] = cword [7:0];
            'h8 : new_cword [71:64] = cword [7:0];
            'h9 : new_cword [79:72] = cword [7:0];
            'ha : new_cword [87:80] = cword [7:0];
            'hb : new_cword [95:88] = cword [7:0];
            'hc : new_cword [103:96] = cword [7:0];
            'hd : new_cword [111:104] = cword [7:0];
            'he : new_cword [119:112] = cword [7:0];
            'hf : new_cword [127:120] = cword [7:0];
        endcase
      1:  case (addr_lsbs)
            'h0 : new_cword [15:0 ] = cword [15:0];
            'h2 : new_cword [31:16] = cword [15:0];
            'h4 : new_cword [47:32] = cword [15:0];
            'h6 : new_cword [63:48] = cword [15:0];
            'h8 : new_cword [79:64] = cword [15:0];
            'ha : new_cword [95:80] = cword [15:0];
            'hc : new_cword [111:96] = cword [15:0];
            'he : new_cword [127:112] = cword [15:0];
        endcase
      2:  case (addr_lsbs)
            'h0 : new_cword [31:0] = cword [31:0];
            'h4 : new_cword [63:32] = cword [31:0];
            'h8 : new_cword [95:64] = cword [31:0];
            'hc : new_cword [127:96] = cword [31:0];
        endcase
      3:  case (addr_lsbs)
            'h0 : new_cword[63:0] = cword[63:0];
            'h8 : new_cword[127:64] = cword[63:0];
        endcase
      4:  begin
            new_cword[127:0] = cword;
          end
   endcase

   Bit#(Cache_Cap_Tag_Width) tags = tpl_1(old_cword);

   //We assume that caps are the widest write width on the processor
   let overwritten_idx = addr_lsbs >> valueOf(TLog#(TDiv#(CLEN,8)));
   tags[overwritten_idx] = f3 == w_SIZE_CAP ? pack(tag) : 0;

   new_cword_set [way] = tuple2(tags, new_cword);
   return new_cword_set;
endfunction: fn_update_cword_set

// ================================================================
// Displays, for debugging

function Action fa_display_state_and_ctag_cset (CSet_in_Cache        cset_in_cache,
						State_and_CTag_CSet  state_and_ctag_cset);
   action
      $write ("        CSet 0x%0x: (state, tag):", cset_in_cache);
      for (Integer j = 0; j < ways_per_cset; j = j + 1) begin
	 $write (" (", fshow (state_and_ctag_cset [j].state));
	 if (state_and_ctag_cset [j].state == CTAG_EMPTY)
	    $write (", --");
	 else
	    $write (", 0x%0x", state_and_ctag_cset [j].ctag);
	 $write (")");
      end
      $write ("\n");
   endaction
endfunction

function Action fa_display_cword_set (CSet_in_Cache  cset_in_cache,
				      CWord_in_CLine cword_in_cline,
				      CWord_Set      cword_set);
   action
      $write ("        CSet 0x%0x, CWord 0x%0x: ", cset_in_cache, cword_in_cline);
      for (Integer j = 0; j < ways_per_cset; j = j + 1) begin
	 $write (" 0x%0x", cword_set [j]);
      end
      $write ("\n");
   endaction
endfunction

function Reg #(t) fn_genNullRegIfc (t x) provisos (Literal#(t));
   return (
      interface Reg;
         method _read = x;
         method _write (y) = noAction;
      endinterface
   );
endfunction

// ****************************************************************
// ****************************************************************
// ****************************************************************
// The module implementation

(* synthesize *)
module mkMMU_ICache(MMU_ICache_IFC);
  let cache <- mkMMU_Cache(False, fabric_default_mid);
  return cache;
endmodule
(* synthesize *)
module mkMMU_DCache(MMU_DCache_IFC);
  let cache <- mkMMU_Cache(True, fabric_2x3_default_mid);
  return cache;
endmodule
module mkMMU_Cache  #(parameter Bool dmem_not_imem,
                      parameter Bit#(mID) default_mid)  (MMU_Cache_IFC#(mID));

   String d_or_i = (dmem_not_imem ? "D_MMU_Cache" : "I_MMU_Cache");

   // Verbosity: 0: quiet; 1 reset info; 2: + detail; 3: cache refill loop detail
   Integer verbosity = (dmem_not_imem ? 0 : 0);
   Reg #(Bit #(4)) cfg_verbosity <- mkConfigReg (fromInteger (verbosity));

   // Overall state of this module
   Reg #(Module_State)  rg_state      <- mkReg (MODULE_PRERESET);
   Reg #(Bool)          rg_ddr4_ready <- mkReg (False);
   Reg #(Bool)          rg_wr_rsp_err <- mkReg (False);

   // SoC_Map is needed for method 'm_is_mem_addr' to distinguish mem
   // (cached) and other (non-cached) addrs
   SoC_Map_IFC soc_map <- mkSoC_Map;

   Wire#(Bool) dw_commit <- mkDWire(False);
   FIFO #(AXI4_WFlit#(Wd_Data, Wd_W_User)) f_fabric_second_write_reqs <- mkFIFO1;

   // Reset request/response: REQUESTOR_RESET_IFC, REQUESTOR_FLUSH_IFC
   FIFOF #(Requestor) f_reset_reqs <- mkFIFOF;
   FIFOF #(Requestor) f_reset_rsps <- mkFIFOF;
   Bool resetting = f_reset_reqs.notEmpty;

   RWire #(Requestor) rw_reset_req <- mkRWire;
   PulseWire pw_tlb_flush_req <- mkPulseWireOR;

   // Fabric request/response
   //XXX AXI4_Master_Xactor_IFC #(Wd_Id, Wd_Addr, Wd_Data, Wd_User) master_xactor <- mkAXI4_Master_Xactor;
   let masterPortShim <- mkAXI4ShimFF;

`ifdef ISA_PRIV_S
   // The TLB
   TLB_IFC  tlb <- mkTLB (dmem_not_imem);
`endif

   // For discarding write-responses
   CreditCounter_IFC #(4) ctr_wr_rsps_pending <- mkCreditCounter; // Max 15 writes outstanding

   // Cache RAMs
   // BRAM Port A is only used for writing
   // BRAM Port B is only used for reading
   Bool config_output_register = False;    // i.e., no output register
   // Tag RAM
   BRAM_DUAL_PORT #(CSet_in_Cache,
		    State_and_CTag_CSet)  ram_state_and_ctag_cset <- mkBRAMCore2 (csets_per_cache,
										  config_output_register);

   // Data RAM
   BRAM_DUAL_PORT #(CSet_CWord_in_Cache, CWord_Set) ram_cword_set <- mkBRAMCore2 (cset_cwords_per_cache,
										  config_output_register);

   // Registers holding incoming request args
   Reg #(CacheOp)    rg_op          <- mkRegU;    // CACHE_LD, CACHE_ST, CACHE_AMO
   Reg #(Bit #(3))   rg_f3          <- mkRegU;    // rg_f3[1:0] specifies B/H/W/D access size
   Reg #(Bool)       rg_is_unsigned <- mkRegU;    // whether to sign extend returned val
`ifdef ISA_A
   Reg #(Bit #(5))   rg_amo_funct5  <- mkRegU;    // specifies which kind of AMO op
`endif
   Reg #(WordXL)     rg_addr        <- mkRegU;    // VA or PA
   Reg #(Tuple2#(Bool, Bit #(128))) rg_st_amo_val  <- mkRegU;    // Store-value for ST, SC, AMO
   Reg #(Bool)       rg_allow_cap <- mkRegU;      // Whether load result is allowed to be tagged by VM page bits

   // The following are needed for VM
`ifdef ISA_PRIV_S
   Reg #(Priv_Mode)  rg_priv        <- mkRegU;    // Privilege level for this request
   Reg #(Bit #(1))   rg_sstatus_SUM <- mkRegU;    // SUM bit in SSTATUS CSR
   Reg #(Bit #(1))   rg_mstatus_MXR <- mkRegU;    // MXR bit in MSTATUS CSR

   Reg #(WordXL)     rg_satp        <- mkRegU;    // Copy of value in SATP CSR { VM_Mode, ASID, PPN }
`else
   // Dummy registers in non-VM mode
   Priv_Mode x = m_Priv_Mode;
   Reg #(Priv_Mode)  rg_priv        = fn_genNullRegIfc (x);

   Bit #(1) y = ?;
   Reg #(Bit #(1))   rg_sstatus_SUM = fn_genNullRegIfc (y);
   Reg #(Bit #(1))   rg_mstatus_MXR = fn_genNullRegIfc (y);

   WordXL z = ?;
   Reg #(WordXL)     rg_satp        = fn_genNullRegIfc (z);
`endif

   // Phys addr (initially taken from rg_addr; VM xlation may replace it)
   Reg #(PA)  rg_pa <- mkRegU;

`ifdef ISA_PRIV_S
   // Derivations from rg_addr (virtual addr)
   VA      va     = fn_WordXL_to_VA (rg_addr);
   VPN     vpn    = fn_Addr_to_VPN (va);
`ifdef RV64
   VPN_J   vpn_2  = fn_Addr_to_VPN_2 (va);
`endif
   VPN_J   vpn_1  = fn_Addr_to_VPN_1 (va);
   VPN_J   vpn_0  = fn_Addr_to_VPN_0 (va);
   Offset  offset = fn_Addr_to_Offset (rg_addr);
`endif

   CSet_in_Cache                 cset_in_cache       = fn_Addr_to_CSet_in_Cache  (rg_addr);
   CSet_CWord_in_Cache           cset_cword_in_cache = fn_Addr_to_CSet_CWord_in_Cache (rg_addr);
   CWord_in_CLine                cword_in_cline      = fn_Addr_to_CWord_in_CLine (rg_addr);
   Bit #(Bits_per_Byte_in_CWord) byte_in_cword       = fn_Addr_to_Byte_in_CWord  (rg_addr);

`ifdef ISA_PRIV_S
   // Derivations from rg_satp
   VM_Mode  vm_mode  = fn_satp_to_VM_Mode (rg_satp);
   ASID     asid     = fn_satp_to_ASID    (rg_satp);
   PPN      satp_ppn = fn_satp_to_PPN     (rg_satp);
   PA       satp_pa  = fn_PPN_and_Offset_to_PA (satp_ppn, 12'b0);

   // We continuously probe the TLB with (asid, vpn)
   TLB_Lookup_Result  tlb_result = tlb.lookup (asid, vpn);
`endif

   // Outputs
   Reg #(Bool)      dw_valid             <- mkDWire (False);
   Reg #(Bool)      dw_exc               <- mkDWire (False);
   Reg #(Exc_Code)  rg_exc_code          <- mkRegU;
   Reg #(Exc_Code)  dw_exc_code          <- mkDWire (?);
   Reg #(Tuple2 #(Bool, Bit #(128))) rg_ld_val            <- mkReg (tuple2 (False, ?));      // Load-value for LOAD/LR/AMO, success/fail for SC
   Reg #(Tuple2 #(Bool, Bit #(128))) dw_output_ld_val     <- mkDWire (tuple2 (False, ?));
   Reg #(Tuple2 #(Bool, Bit #(128))) dw_output_st_amo_val <- mkDWire (tuple2 (False, ?));    // stored value for ST, SC, AMO (for verification only)

   // This reg is used during PTWs
   Reg #(PA) rg_pte_pa <- mkRegU;

`ifdef ISA_A
   // Reservation regs for AMO LR/SC (Load-Reserved/Store-Conditional)
   Reg #(Bool)     rg_lrsc_valid  <- mkReg (False);
   Reg #(PA)       rg_lrsc_pa     <- mkRegU;    // Phys. address for an active LR
`endif

   // This reg is used in the reset-loop when resetting all states
   Reg #(CSet_in_Cache)  rg_cset_in_cache   <- mkReg (0);

   // These regs are used in the cache refill loop for ram_State_and_CTag_CSet
   // and ram_cword_set
   Reg #(CSet_CWord_in_Cache) rg_cset_cword_in_cache <- mkRegU;
   Reg #(Bool)                rg_error_during_refill <- mkRegU;
   // In 64b fabrics, these hold the lower word64 while we're fetching the upper word64 of a word128
   Reg #(Bool)      rg_lower_word64_full <- mkReg (False);
   Reg #(Bit #(64)) rg_lower_word64      <- mkRegU;

   // When a CSet is full and we need to replace a cache line due to a refill,
   // the victim is picked 'randomly' according to this register
   Reg #(Way_in_CSet)  rg_victim_way <- mkRegU;

`ifdef WATCH_TOHOST
   // See NOTE: "tohost" above.
   // "tohost" addr on which to monitor writes, for standard ISA tests.
   // These are set by the 'set_watch_tohost' method but are otherwise read-only.
   Reg #(Bool)      rg_watch_tohost <- mkReg (False);
   Reg #(Bit #(64)) rg_tohost_addr  <- mkReg ('h_8000_1000);
`endif

   // ----------------------------------------------------------------
   // This function initiates a read request on the 'B' ports of the rams
   // Invoked from original cache request method, and internally after refills

   function Action fa_req_ram_B (Addr addr);
      action
	 // Request tag RAM
	 let cset_in_cache = fn_Addr_to_CSet_in_Cache (addr);
	 ram_state_and_ctag_cset.b.put (bram_cmd_read, cset_in_cache,    ?);

	 // Request data RAM
	 let cset_cword_in_cache = fn_Addr_to_CSet_CWord_in_Cache (addr);
	 ram_cword_set.b.put          (bram_cmd_read, cset_cword_in_cache, ?);

	 if (cfg_verbosity > 1)
	    $display ("    fa_req_ram_B tagCSet [0x%0x] cword_set [0x%0d]",
		      cset_in_cache, cset_cword_in_cache);
      endaction
   endfunction

   // ----------------------------------------------------------------
   // Outputs of RAM read-ports (B ports)

   let state_and_ctag_cset = ram_state_and_ctag_cset.b.read;
   let cword_set          = ram_cword_set.b.read;

   // Test cache hit or miss; if hit, return which 'way', and the word64 data
   // ---- This pure function is an ActionValue only for the $display inside
   function ActionValue #(Tuple3 #(Bool, Way_in_CSet, Cache_Entry)) fn_test_cache_hit_or_miss (CTag  pa_ctag);
      actionvalue
	 Bool        hit     = False;
	 Way_in_CSet way_hit = 0;
	 Cache_Entry centry  = unpack (0);

	 for (Integer way = 0; way < ways_per_cset; way = way + 1) begin
	    let hit_at_way  = (   (state_and_ctag_cset [way].state != CTAG_EMPTY)
			       && (state_and_ctag_cset [way].ctag  == pa_ctag));
	    let centry_at_way = cword_set [way];

	    // Assertion: cannot have > 1 hit in a set
	    if (hit && hit_at_way)
	       $display ("        ASSERTION ERROR: fn_test_cache_hit_or_miss: multiple hits in set at [%0d] and [%0d]",
			 way, way_hit);

	    hit   = hit || hit_at_way;
	    if (hit_at_way) way_hit = fromInteger (way);
	    centry = unpack (pack (centry) | (pack (centry_at_way) & pack (replicate (hit_at_way))));
	 end

	 return tuple3 (hit, way_hit, centry);
      endactionvalue
   endfunction

   // Abbreviations testing for LR and SC (avoids ifdef clutter later)
`ifdef ISA_A
   Bool is_AMO    = (rg_op == CACHE_AMO);
   Bool is_AMO_LR = ((rg_op == CACHE_AMO) && (rg_amo_funct5 == f5_AMO_LR)) && dmem_not_imem;
   Bool is_AMO_SC = ((rg_op == CACHE_AMO) && (rg_amo_funct5 == f5_AMO_SC)) && dmem_not_imem;
`else
   Bool is_AMO    = False;
   Bool is_AMO_LR = False;
   Bool is_AMO_SC = False;
`endif

   Exc_Code access_exc_code     = fn_access_exc_code     (dmem_not_imem, ((rg_op == CACHE_LD) || is_AMO_LR));

`ifdef ISA_PRIV_S
   Exc_Code page_fault_exc_code = fn_page_fault_exc_code (dmem_not_imem, ((rg_op == CACHE_LD) || is_AMO_LR));
`endif

   // ----------------------------------------------------------------
   // Functions to drive read-responses (outputs)

   // Memory-read responses
   function Action fa_drive_mem_rsp (Bit #(3) f3, Bool is_unsigned, Addr addr, Cache_Entry ld_val, Cache_Entry st_amo_val, Bool allow_cap, Bool commit);
      action
	 dw_valid             <= commit;
	 // Value loaded into rd (LOAD, LR, AMO, SC success/fail result)
	 let extracted = fn_extract_and_extend_bytes (f3, is_unsigned, addr, ld_val);
	 if (! allow_cap) extracted = tuple2 (False, tpl_2 (extracted));
	 dw_output_ld_val     <= extracted;
	 // Value stored into mem (STORE, SC, AMO final value stored)
	 dw_output_st_amo_val <= tuple2 (tpl_1 (st_amo_val) [(valueOf (CLEN) == 64 && addr[4:0] == 0) ? 1 : 0] == 1'b1, tpl_2 (st_amo_val));
	 if (cfg_verbosity > 1)
	    $display ("%0d: %s.drive_mem_rsp: addr 0x%0h ld_val 0x%0h st_amo_val 0x%0h",
		      cur_cycle, d_or_i, addr, ld_val, st_amo_val);
      endaction
   endfunction

   // IO-read responses
   function Action fa_drive_IO_read_rsp (Bit #(3) width_code, Bool is_unsigned, Addr addr, Tuple2#(Bool, Bit #(128)) ld_val, Bool allow_cap);
      action
	 dw_valid         <= True;
	 // Value loaded into rd (LOAD, LR, AMO, SC success/fail result)
	 if (! allow_cap) ld_val = tuple2 (False, tpl_2 (ld_val));
	 dw_output_ld_val <= ld_val;
	 if (cfg_verbosity > 1)
	    $display ("%0d: %s.drive_IO_read_rsp: addr 0x%0h ld_val 0x%0h", cur_cycle, d_or_i, addr, ld_val);
      endaction
   endfunction

   // Send a read-request into the fabric
   function Action fa_fabric_send_read_req (Fabric_Addr  addr, AXI4_Size  size);
      action
	 let mem_req_rd_addr = AXI4_ARFlit {arid:     default_mid,
					     araddr:   addr,
					     arlen:    0,           // burst len = arlen+1
					     arsize:   size,
					     arburst:  fabric_default_burst,
					     arlock:   fabric_default_lock,
					     arcache:  fabric_default_arcache,
					     arprot:   fabric_default_prot,
					     arqos:    fabric_default_qos,
					     arregion: fabric_default_region,
					     aruser:   fabric_default_aruser};

	 masterPortShim.slave.ar.put (mem_req_rd_addr);

	 // Debugging
	 if (cfg_verbosity > 1) begin
	    $display ("            To fabric: ", fshow (mem_req_rd_addr));
	 end
      endaction
   endfunction

   // Send a read-burst request into the fabric to get a cache line.
   // 'addr' is already aligned to a cache-line.
   function Action fa_fabric_send_read_burst_req (Fabric_Addr  addr);
      action
	 AXI4_Size size = ((bytes_per_fabric_data == 4) ? 4 : 8);
	 // Note: AXI4 codes a burst length of 'n' as 'n-1'
	 AXI4_Len  len  = fromInteger ((bytes_per_cline / bytes_per_fabric_data) - 1);

	 let mem_req_rd_addr = AXI4_ARFlit {arid:     default_mid,
					     araddr:   addr,
					     arlen:    len,
					     arsize:   size,
					     arburst:  INCR,
					     arlock:   fabric_default_lock,
					     arcache:  fabric_default_arcache,
					     arprot:   fabric_default_prot,
					     arqos:    fabric_default_qos,
					     arregion: fabric_default_region,
					     aruser:   fabric_default_aruser};

	 masterPortShim.slave.ar.put (mem_req_rd_addr);

	 // Debugging
	 if (cfg_verbosity > 1) begin
	    $display ("    To fabric: ", fshow (mem_req_rd_addr));
	 end
      endaction
   endfunction

   FIFOF #(Tuple3 #(Bit #(3), PA, Tuple2 #(Bool, Bit #(128)))) f_fabric_write_reqs <- mkFIFOF;

   // Send a write-request into the fabric
   function Action fa_fabric_send_write_req (Bit #(3)  f3, PA  pa, Tuple2 #(Bool, Bit #(128)) st_val);
      action
	 f_fabric_write_reqs.enq (tuple3 (f3, pa, st_val));
      endaction
   endfunction

   rule rl_fabric_send_write_req (rg_ddr4_ready);
      match { .f3, .pa, .st_val } <- pop (f_fabric_write_reqs);

      match {.fabric_addr,
	     .fabric_data,
         .fabric_user,
	     .fabric_strb,
	     .fabric_size,
         .fabric_2_data,
         .fabric_2_user,
         .fabric_2_strb} = fn_to_fabric_write_fields (f3, pa, st_val);

      let mem_req_wr_addr = AXI4_AWFlit {awid:     default_mid,
					  awaddr:   fabric_addr,
					  awlen:    0,           // burst len = awlen+1
					  awsize:   fabric_size,
					  awburst:  fabric_default_burst,
					  awlock:   fabric_default_lock,
					  awcache:  fabric_default_awcache,
					  awprot:   fabric_default_prot,
					  awqos:    fabric_default_qos,
					  awregion: fabric_default_region,
					  awuser:   fabric_default_awuser};

      let mem_req_wr_data = AXI4_WFlit {wdata:  fabric_data,
					  wstrb:  fabric_strb,
					  wlast:  True,
					  wuser:  fabric_default_wuser};

      masterPortShim.slave.aw.put (mem_req_wr_addr);
      masterPortShim.slave.w.put  (mem_req_wr_data);

      // Expect a fabric response
      ctr_wr_rsps_pending.incr;

      // Debugging
      if (cfg_verbosity > 1) begin
	 $display ("            To fabric: ", fshow (mem_req_wr_addr));
	 $display ("                       ", fshow (mem_req_wr_data));
      end
   endrule

   // ================================================================
   // When PTE.A or PTE.D is updated, this function records it in the TLB
   // and enqueues a writeback to memory.

`ifdef ISA_PRIV_S
   FIFOF #(Tuple2 #(PA, PTE)) f_pte_writebacks <- mkFIFOF;

   function Action fa_record_pte_A_D_updates (TLB_Lookup_Result  tlb_result1,  VM_Xlate_Result  vm_xlate_result);
      action
	 if (vm_xlate_result.pte_modified) begin
	    // Update the TLB
	    tlb.insert (asid, vpn, vm_xlate_result.pte, tlb_result1.pte_level, tlb_result1.pte_pa);
	    // Enqueue it to be written back to memory
	    f_pte_writebacks.enq (tuple2 (tlb_result1.pte_pa, vm_xlate_result.pte));
	    if (cfg_verbosity >= 2) begin
	       $display ("    fa_record_pte_A_D_updates:");
	       $display ("      ", fshow (tlb_result1));
	       $display ("      ", fshow (vm_xlate_result));
	    end
	 end
      endaction
   endfunction

   rule rl_writeback_updated_PTE;
      match { .pa, .pte } <- pop (f_pte_writebacks);
      let f3 = ((xlen == 32) ? f3_SW : f3_SD);
      fa_fabric_send_write_req (f3, pa, tuple2 (False, zeroExtend (pte)));
   endrule
`endif

   // ================================================================
   // BEHAVIOR

   // ----------------------------------------------------------------
   // Reset

   rule rl_start_reset (resetting && (rg_state != MODULE_RESETTING));
      rg_state             <= MODULE_RESETTING;
      rg_cset_in_cache     <= 0;
      rg_lower_word64_full <= False;

      // Flush the TLB
`ifdef ISA_PRIV_S
      tlb.flush;
`endif

`ifdef ISA_A
      rg_lrsc_valid  <= False;
`endif

      if (f_reset_reqs.first == REQUESTOR_RESET_IFC) begin
	 masterPortShim.clear;
	 ctr_wr_rsps_pending.clear;
      end

      $display ("%0d: %s: cache size %0d KB, associativity %0d, line size %0d bytes (= %0d XLEN words)",
		cur_cycle, d_or_i, kb_per_cache, ways_per_cset,
		(cwords_per_cline * 8),
`ifdef RV32
		(cwords_per_cline * 2)
`else
		(cwords_per_cline * 1)
`endif
		);
   endrule

   // This rule loops over csets, setting state of each cline in the set to EMPTY
   rule rl_reset (rg_state == MODULE_RESETTING);
      let state_and_ctag = State_and_CTag { state: CTAG_EMPTY, ctag: ? };
      ram_state_and_ctag_cset.a.put (bram_cmd_write, rg_cset_in_cache, replicate (state_and_ctag));

      if (rg_cset_in_cache == fromInteger (csets_per_cache - 1)) begin
	 // This is the last cset; exit the loop
	 let requestor <- pop (f_reset_reqs);
	 f_reset_rsps.enq (requestor);
	 rg_state <= MODULE_READY;

	 if ((cfg_verbosity != 0) && (requestor == REQUESTOR_RESET_IFC))
	    $display ("%0d: %s.rl_reset: %0d sets x %0d ways: all tag states reset to CTAG_EMPTY",
		      cur_cycle, d_or_i, csets_per_cache, ways_per_cset);
	 if ((cfg_verbosity > 1) && (requestor == REQUESTOR_FLUSH_IFC))
	    $display ("%0d: %s.rl_reset: Flushed", cur_cycle, d_or_i);
      end
      rg_cset_in_cache <= rg_cset_in_cache + 1;
   endrule

   // ----------------------------------------------------------------
   // This rule probes the MMU and provides an immediate response for
   // memory (non-IO) requests, if possible, i.e., if
   //     VM off, LD or AMO_LR, cache hit
   //     VM on,  LD or AMO_LR, TLB hit and cache hit
   // Otherwise, moves to other states that handle TLB misses, cache
   // misses, 1-cycle delayed responses for ST and AMO, I/O requests, etc.

`ifdef ISA_PRIV_S
   (* descending_urgency = "rl_probe_and_immed_rsp, rl_writeback_updated_PTE" *)
`endif

<<<<<<< HEAD
   rule rl_probe_and_immed_rsp (!resetting && (rg_state == MODULE_RUNNING));

      let new_state = rg_state;
      let new_exc_code = rg_exc_code;
=======
   rule rl_probe_and_immed_rsp (rg_ddr4_ready && (rg_state == MODULE_RUNNING));
>>>>>>> c6ca3eb5

      // Print some initial information for debugging
      if (cfg_verbosity > 1) begin
	 $display ("%0d: %s: rl_probe_and_immed_rsp; eaddr %0h", cur_cycle, d_or_i, rg_addr);

`ifdef ISA_PRIV_S
`ifdef RV32
	 if (vm_mode != satp_mode_RV32_bare)
	    $display ("        Priv:%0d  SATP:{mode %0d asid %0h pa %0h}  VA:%0h.%0h.%0h",
		      rg_priv, vm_mode, asid, satp_pa, vpn_1, vpn_0, offset);
`elsif SV39
	 if (vm_mode != satp_mode_RV64_bare)
	    $display ("        Priv:%0d  SATP:{mode %0d asid %0h pa %0h}  VA:%0h.%0h.%0h",
		      rg_priv, vm_mode, asid, satp_pa, vpn_1, vpn_0, offset);
`endif
`endif
	 $display ("        eaddr = {CTag 0x%0h  CSet 0x%0h  CWord 0x%0h  Byte 0x%0h}",
		   fn_PA_to_CTag (fn_WordXL_to_PA (rg_addr)),
		   cset_in_cache,
		   cword_in_cline,
		   byte_in_cword);
	 fa_display_state_and_ctag_cset (cset_in_cache, state_and_ctag_cset);
	 fa_display_cword_set (cset_in_cache, cword_in_cline, cword_set);
      end

      // ----------------
      // Virtual Memory translation

`ifdef ISA_PRIV_S
      VM_Xlate_Result vm_xlate_result <- fav_vm_xlate (rg_addr,
						       rg_satp,
						       tlb_result,
						       dmem_not_imem,
						       ((rg_op == CACHE_LD) || is_AMO_LR),
                               tpl_1 (rg_st_amo_val),
						       rg_priv,
						       rg_sstatus_SUM,
						       rg_mstatus_MXR);
`else
      // In non-VM, PA is always WordXL
      VM_Xlate_Result vm_xlate_result = VM_Xlate_Result {outcome:      VM_XLATE_OK,
							 allow_cap:    True,
							 pa:           rg_addr,
							 exc_code:     ?};
`endif

      if (cfg_verbosity > 1)
	 $display ("    TLB result: ", fshow (vm_xlate_result));

      // ---- TLB miss
      if (vm_xlate_result.outcome == VM_XLATE_TLB_MISS) begin
	 new_state = PTW_START;
      end

      // ---- TLB translation exception
      else if (vm_xlate_result.outcome == VM_XLATE_EXCEPTION) begin
	 new_state = MODULE_EXCEPTION_RSP;
	 new_exc_code = vm_xlate_result.exc_code;
      end
`ifdef RVFI_DII
   else if (vm_xlate_result.pa < fromInteger (valueOf (RVFI_DII_Mem_Start)) || vm_xlate_result.pa >= fromInteger (valueOf (RVFI_DII_Mem_End))) begin
	 // We detect accesses outside of the assigned RVFI_DII range and trap on them
	 new_state    = MODULE_EXCEPTION_RSP;
	 new_exc_code = (((rg_op == CACHE_LD) || is_AMO_LR) ? exc_code_LOAD_ACCESS_FAULT : exc_code_STORE_AMO_ACCESS_FAULT);
      end
`endif

      // ---- vm_xlate_result.outcome == VM_XLATE_OK
      else begin
`ifdef ISA_PRIV_S
	 fa_record_pte_A_D_updates (tlb_result, vm_xlate_result);
`endif

	 rg_pa <= vm_xlate_result.pa;
	 rg_allow_cap <= vm_xlate_result.allow_cap;
	 let is_mem_addr = soc_map.m_is_mem_addr (fn_PA_to_Fabric_Addr (vm_xlate_result.pa));

	 // Access to non-memory
	 if (dmem_not_imem && (! is_mem_addr)) begin
	    // IO requests
	    new_state = IO_REQ;

	    if (cfg_verbosity > 1)
	       $display ("    => IO_REQ");
	 end

	 // Memory requests. Note: it's ok that this can go to non-memory space.
	 else begin
	    // Compute cache hit/miss. If hit, also compute Way_in_CSet and Word64
	    let pa_ctag = fn_PA_to_CTag (vm_xlate_result.pa);
	    match { .hit, .way_hit, .centry } <- fn_test_cache_hit_or_miss (pa_ctag);

	    // ----------------
	    // Memory LD and AMO_LR
	    if ((rg_op == CACHE_LD) || is_AMO_LR || (! dmem_not_imem)) begin
	       if (hit) begin
		  // Cache hit; drive response
          fa_drive_mem_rsp (rg_f3, rg_is_unsigned, rg_addr, centry, unpack(0), vm_xlate_result.allow_cap, dw_commit);

`ifdef ISA_A
		  if (is_AMO_LR) begin
		     rg_lrsc_valid <= True;
		     rg_lrsc_pa    <= vm_xlate_result.pa;
		     if (cfg_verbosity > 1)
			$display ("        AMO LR: reserving PA 0x%0h", vm_xlate_result.pa);
		  end
`endif
		  if (cfg_verbosity > 1) begin
		     $display ("        Read-hit: addr 0x%0h centry 0x%0h", rg_addr, centry);
		  end
	       end
	       else begin
		  // Cache miss; start cache-line refill
		  new_state = CACHE_START_REFILL;
		  if (cfg_verbosity > 1)
		     $display ("        Read Miss: -> CACHE_START_REFILL.");
`ifdef ISA_A
		  // TODO: this is pessimistic; unnecessary in a single-hart system?
		  if (is_AMO_LR && (vm_xlate_result.pa == rg_lrsc_pa)) begin
		     rg_lrsc_valid <= False;
		     if (cfg_verbosity > 1)
			$display ("        AMO LR: cache refill: cancelling LR/SC reservation for PA 0x%0h", rg_lrsc_pa);
		  end
`endif
	       end
	    end

	    // ----------------
	    // Memory ST and AMO SC
	    else if ((rg_op == CACHE_ST) || is_AMO_SC) begin
	       Bool do_write = True;    // Always True for ST; success/fail for AMO_SC
`ifdef ISA_A
	       // ST: if to an LR/SC reserved address, invalidate the reservation
	       if ((rg_op == CACHE_ST) && (vm_xlate_result.pa == rg_lrsc_pa)) begin
		  rg_lrsc_valid <= False;
		  if (cfg_verbosity > 1)
		     $display ("        ST: cancelling LR/SC reservation for PA", vm_xlate_result.pa);
	       end

	       // AMO_SC
	       else if (is_AMO_SC) begin
		  // Fail if reservation is not valid, or if not to the reserved addr
		  if (! rg_lrsc_valid) begin
		     do_write = False;
		     if (cfg_verbosity > 1)
			$display ("        AMO SC: fail due to invalid LR/SC reservation");
		  end
		  else if (rg_lrsc_pa != vm_xlate_result.pa) begin
		     do_write = False;
		     if (cfg_verbosity > 1)
			$display ("        AMO SC: fail: reserved addr 0x%0h, this address 0x%0h",
				  rg_lrsc_pa, vm_xlate_result.pa);
		  end

		  // SC result=0 on success, =1 on failure
		  Bit #(1) lrsc_result = (do_write ? 1'b0 : 1'b1);

		  rg_ld_val     <= tuple2(False, zeroExtend (lrsc_result));
		  rg_lrsc_valid <= False;
		  if (cfg_verbosity > 1)
		     $display ("        AMO SC result = %0d", lrsc_result);
	       end
`endif
	       if (do_write) begin
		  // ST, or successful SC
                  if (dw_commit) begin
		    if (hit) begin
		       // Update cache line in cache
		      let new_word128_set = fn_update_cword_set (cword_set, way_hit, vm_xlate_result.pa, rg_f3, rg_st_amo_val);
                      ram_cword_set.a.put (bram_cmd_write, cset_cword_in_cache, new_word128_set);

		      if (cfg_verbosity > 1) begin
		         $display ("        Write-Cache-Hit: pa 0x%0h word128 0x%0h", vm_xlate_result.pa, rg_st_amo_val);
		         $write   ("        New Word128_Set:");
		         fa_display_cword_set (cset_in_cache, cword_in_cline, new_word128_set);
		      end
		    end
		    else begin
		       if (cfg_verbosity > 1)
		          $display ("        Write-Cache-Miss: pa 0x%0h word128 0x%0h", vm_xlate_result.pa, rg_st_amo_val);
		    end

		    if (cfg_verbosity > 1)
		       $display ("        Write-Cache-Hit/Miss: eaddr 0x%0h word128 0x%0h", rg_addr, rg_st_amo_val);

		    // For write-hits and write-misses, writeback data to memory (so cache remains clean)
		    fa_fabric_send_write_req (rg_f3, vm_xlate_result.pa, rg_st_amo_val);

		    // Provide write-response after 1-cycle delay (thus locking the cset for 1 cycle),
		    // in case the next incoming request tries to read from the same SRAM address.
		    new_state = CACHE_ST_AMO_RSP;

		    if (cfg_verbosity > 1)
		       $display ("        => rl_write_response");
                  end
	       end
	       else begin // do_write == False
		  // SC fail
		     // Hard-code address to 0 to ensure fn_extract_and_extend_bytes takes the LSBs of our 1 value.
		     fa_drive_mem_rsp (rg_f3, rg_is_unsigned, 0, tuple2(0,1), unpack(0), False, dw_commit);
		  if (cfg_verbosity > 1)
		     $display ("        AMO SC: Fail response for addr 0x%0h", rg_addr);
	       end
	    end

`ifdef ISA_A
	    // ----------------
	    // Remaining AMOs
	    else begin
	       if (! hit || !dw_commit) begin
		  // Cache miss; AMOs are only done in the cache, so first refill the cache-line
		  new_state = CACHE_START_REFILL;
		  if (cfg_verbosity > 1)
		     $display ("        AMO Miss: -> CACHE_START_REFILL.");
	       end
	       else begin
		  if (cfg_verbosity > 1) begin
		     $display ("        AMO: addr 0x%0h amo_f5 0x%0h f3 %0d is_unsigned %0d rs2_val 0x%0h",
			       rg_addr, rg_amo_funct5, rg_f3, rg_is_unsigned, rg_st_amo_val);
		     $display ("          PA 0x%0h ", vm_xlate_result.pa);
		     $display ("          Cache word 0x%0h, load-result 0x%0h", centry, centry);
		  end

		  // Do the AMO op on the loaded value and the store value
		  match {.new_ld_val,
			 .new_st_val} = fn_amo_op (rg_f3, rg_amo_funct5, rg_addr, centry, rg_st_amo_val);

		  // Update cache line in cache
		  let new_cword_set = fn_update_cword_set (cword_set, way_hit, vm_xlate_result.pa, rg_f3, new_st_val);
		  ram_cword_set.a.put (bram_cmd_write, cset_cword_in_cache, new_cword_set);

		  if (cfg_verbosity > 1) begin
		     $display ("          0x%0h  op  0x%0h -> 0x%0h", centry, centry, new_st_val);
		     $write   ("          New CWord_Set:");
		     fa_display_cword_set (cset_in_cache, cword_in_cline, new_cword_set);
		  end

		  // Writeback data to memory (so cache remains clean)
		  fa_fabric_send_write_req (rg_f3, vm_xlate_result.pa, new_st_val);

		  // If this is to the LR/SC reserved address, invalidate the reservation
		  // TODO: should we invalidate even if to a different
		  // addr, since LR/SC pairs are not supposed to have
		  // other mem ops between them?
		  if (vm_xlate_result.pa == rg_lrsc_pa) begin
		     rg_lrsc_valid <= False;
		     if (cfg_verbosity > 1)
			$display ("        AMO_op: cancelling LR/SC reservation for PA", vm_xlate_result.pa);
		  end

		  // Provide amo response after 1-cycle delay (thus locking the cset for 1 cycle),
		  // in case the next incoming request tries to read from the same address.
		  rg_ld_val     <= new_ld_val;
		  rg_st_amo_val <= new_st_val;
		  new_state      = CACHE_ST_AMO_RSP;
	       end
	    end
`endif
	 end
      end
`ifdef ISA_CHERI
      // ---- Cancelled by Cap exception
      if (!dw_commit) begin
        new_state = MODULE_EXCEPTION_RSP;
        new_exc_code = exc_code_CHERI;
      end
`endif
      rg_state <= new_state;
      rg_exc_code <= new_exc_code;
   endrule: rl_probe_and_immed_rsp

`ifdef ISA_PRIV_S
   // ****************************************************************
   // TLB REFILLS (Page Table Walks)
   // ****************************************************************

   // TODO: should this rule be merged into rl_probe_and_immed_rsp, to avoid losing a cycle?
   //       or does that worsen critical path?

   rule rl_start_tlb_refill ((rg_state == PTW_START) && (ctr_wr_rsps_pending.value == 0));

`ifdef RV32

      // RV32.Sv32: Page Table top is at Level 1

      if (cfg_verbosity > 1)
	 $display ("%0d: %s.rl_start_tlb_refill for eaddr 0x%0h; req for level 1 PTE",
		   cur_cycle, d_or_i, rg_addr);

      PA           vpn_1_pa            = (zeroExtend (vpn_1) << bits_per_byte_in_wordxl);
      PA           lev_1_pte_pa        = satp_pa + vpn_1_pa;
      PA           lev_1_pte_pa_w64    = { lev_1_pte_pa [pa_sz - 1 : 3], 3'b0 };    // 64b-aligned addr
      Fabric_Addr  lev_1_pte_pa_w64_fa = fn_PA_to_Fabric_Addr (lev_1_pte_pa_w64);
      fa_fabric_send_read_req (lev_1_pte_pa_w64_fa, 4);

      rg_pte_pa <= lev_1_pte_pa;
      rg_state  <= PTW_LEVEL_1;
`elsif SV39    // ifdef RV32

      // RV64.Sv39: Page Table top is at Level 2

      if (cfg_verbosity > 1)
	 $display ("%0d: %s.rl_start_tlb_refill for eaddr 0x%0h; req for level 2 PTE",
		   cur_cycle, d_or_i, rg_addr);

      PA           vpn_2_pa            = (zeroExtend (vpn_2) << bits_per_byte_in_wordxl);
      PA           lev_2_pte_pa        = satp_pa + vpn_2_pa;
      PA           lev_2_pte_pa_w64    = { lev_2_pte_pa [pa_sz - 1 : 3], 3'b0 };    // 64b-aligned addr
      Fabric_Addr  lev_2_pte_pa_w64_fa = fn_PA_to_Fabric_Addr (lev_2_pte_pa_w64);
      fa_fabric_send_read_req (lev_2_pte_pa_w64_fa, 8);

      rg_pte_pa <= lev_2_pte_pa;
      rg_state  <= PTW_LEVEL_2;
`endif         // elsif SV39

   endrule

   // ----------------
   // Receive Level 2 PTE and process it (Sv39 or Sv48 only)

`ifdef SV39
   rule rl_ptw_level_2 (rg_state == PTW_LEVEL_2);
      // Memory read-response is a level 1 PTE
      let  mem_rsp <- get (masterPortShim.slave.r);

      Bit #(64) x64 = zeroExtend (mem_rsp.rdata);
      WordXL pte;

      // PTE is 64b response (RV32 does not have Level 2 PTEs)
      // TODO: this is ok only when Wd_Data == 64
      // When Wd_Data == 32, have to do two transactions to get a PTE
      pte = mem_rsp.rdata;

      // Bus error
      if (mem_rsp.rresp != OKAY) begin
	 rg_exc_code <= access_exc_code;
	 rg_state    <= MODULE_EXCEPTION_RSP;
	 if (cfg_verbosity > 1)
	    $display ("%0d: %s.rl_ptw_level_2: for eaddr 0x%0h: pte_pa 0x%0h: FABRIC_RSP_ERR: access exception %0d",
		      cur_cycle, d_or_i, rg_addr, rg_pte_pa, access_exc_code);
      end

      // Invalid PTE
      else if (is_invalid_pte (pte)) begin
	 rg_exc_code <= page_fault_exc_code;
	 rg_state    <= MODULE_EXCEPTION_RSP;

	 if (cfg_verbosity > 1)
	    $display ("%0d: %s.rl_ptw_level_2: for eaddr 0x%0h: pte 0x%0h @ 0x%0h: Invalid PTE; page fault %0d",
		      cur_cycle, d_or_i, rg_addr, pte, rg_pte_pa, page_fault_exc_code);
      end

      // Pointer to next-level PTE
      else if ((fn_PTE_to_X (pte) == 0) && (fn_PTE_to_R (pte) == 0)) begin
	 if (cfg_verbosity > 1) begin
	    $display ("%0d: %s.rl_rl_ptw_level_2: for eaddr 0x%0h: pte 0x%0h @ 0x%0h: continue to level 1",
		      cur_cycle, d_or_i, rg_addr, pte, rg_pte_pa);
	    $display ("    Req for level 1 PTE");
	 end

	 PPN          ppn                 = fn_PTE_to_PPN (pte);
	 PA           lev_1_PTN_pa        = fn_PPN_and_Offset_to_PA (ppn, 12'b0);
	 PA           vpn_1_pa            = (zeroExtend (vpn_1) << bits_per_byte_in_wordxl);
	 PA           lev_1_pte_pa        = lev_1_PTN_pa + vpn_1_pa;
	 PA           lev_1_pte_pa_w64    = { lev_1_pte_pa [pa_sz - 1 : 3], 3'b0 };    // 64b-aligned addr
	 Fabric_Addr  lev_1_pte_pa_w64_fa = fn_PA_to_Fabric_Addr (lev_1_pte_pa_w64);
	 fa_fabric_send_read_req (lev_1_pte_pa_w64_fa, 8);

	 rg_pte_pa <= lev_1_pte_pa;
	 rg_state  <= PTW_LEVEL_1;
      end

      // Leaf PTE pointing at address-space gigapage
      else begin
	 // Fault if PPN [1] or PPN [0] are not 0
	 PPN_1 ppn_1 = fn_PTE_to_PPN_1 (pte);
	 PPN_0 ppn_0 = fn_PTE_to_PPN_0 (pte);
	 if ((ppn_1 != 0) || (ppn_0 != 0)) begin
	    rg_exc_code <= page_fault_exc_code;
	    rg_state    <= MODULE_EXCEPTION_RSP;

	    if (cfg_verbosity > 1)
	       $display ("%0d: %s.rl_ptw_level_2: for eaddr 0x%0h: gigapage pte 0x%0h @ 0x%0h",
			 cur_cycle, d_or_i, rg_addr, pte, rg_pte_pa);
	       $display ("    Invalid PTE: PPN[1] or PPN[0] is not zero; page fault %0d",
			 page_fault_exc_code);
	 end

	 // Insert gigapage PTE in TLB (permissions will be checked on subsequent TLB hit)
	 else begin
	    tlb.insert (asid, vpn, pte, /* level */ 2, rg_pte_pa);
	    rg_state <= CACHE_REREQ;

	    if (cfg_verbosity > 1) begin
	       PPN  ppn                = fn_PTE_to_PPN (pte);
	       PA   addr_space_page_pa = fn_PPN_and_Offset_to_PA (ppn, 12'b0);
	       $display ("%0d: %s.rl_ptw_level_2: for eaddr 0x%0h: pte 0x%0h @ 0x%0h: leaf PTE for gigapage",
			 cur_cycle, d_or_i, rg_addr, pte, rg_pte_pa);
	       $display ("    Addr Space megapage pa: 0x%0h", addr_space_page_pa);
	    end
	 end
      end
   endrule: rl_ptw_level_2
`endif      // ifdef SV39

   // ----------------
   // Receive Level 1 PTE and process it (Sv32, Sv39 or Sv48)

   rule rl_ptw_level_1 (rg_state == PTW_LEVEL_1);
      // Memory read-response is a level 1 PTE
      let  mem_rsp <- get (masterPortShim.slave.r);

      Bit #(64) x64 = zeroExtend (mem_rsp.rdata);
      WordXL pte;
`ifdef RV32
      // PTE is lower or upper 32b word of 64b mem response
      pte = x64 [31:0];
      if ((valueOf (Wd_Data) == 64) && (rg_pte_pa [2] == 1'b1))
	 pte = x64 [63:32];
`else       // ifdef RV32
      // PTE is 64b response
      // TODO: this is ok only when Wd_Data == 64
      // When Wd_Data == 32, have to do two transactions to get a PTE
      pte = mem_rsp.rdata;
`endif      // ifndef RV32

      // Bus error
      if (mem_rsp.rresp != OKAY) begin
	 rg_exc_code <= access_exc_code;
	 rg_state    <= MODULE_EXCEPTION_RSP;
	 if (cfg_verbosity > 1)
	    $display ("%0d: %s.rl_ptw_level_1: for eaddr 0x%0h: pte_pa 0x%0h: FABRIC_RSP_ERR: access exception %0d",
		      cur_cycle, d_or_i, rg_addr, rg_pte_pa, access_exc_code);
      end

      // Invalid PTE
      else if (is_invalid_pte (pte)) begin
	 rg_exc_code <= page_fault_exc_code;
	 rg_state    <= MODULE_EXCEPTION_RSP;

	 if (cfg_verbosity > 1)
	    $display ("%0d: %s.rl_ptw_level_1: for eaddr 0x%0h: pte 0x%0h @ 0x%0h: Invalid PTE; page fault %0d",
		      cur_cycle, d_or_i, rg_addr, pte, rg_pte_pa, page_fault_exc_code);
      end

      // Pointer to next-level PTE
      else if ((fn_PTE_to_X (pte) == 0) && (fn_PTE_to_R (pte) == 0)) begin
	 if (cfg_verbosity > 1) begin
	    $display ("%0d: %s.rl_rl_ptw_level_1: for eaddr 0x%0h: pte 0x%0h @ 0x%0h: continue to level 0",
		      cur_cycle, d_or_i, rg_addr, pte, rg_pte_pa);
	    $display ("    Req for level 0 PTE");
	 end

	 PPN          ppn                 = fn_PTE_to_PPN (pte);
	 PA           lev_0_PTN_pa        = fn_PPN_and_Offset_to_PA (ppn, 12'b0);
	 PA           vpn_0_pa            = (zeroExtend (vpn_0) << bits_per_byte_in_wordxl);
	 PA           lev_0_pte_pa        = lev_0_PTN_pa + vpn_0_pa;
	 PA           lev_0_pte_pa_w64    = { lev_0_pte_pa [pa_sz - 1 : 3], 3'b0 };    // 64b-aligned addr
	 Fabric_Addr  lev_0_pte_pa_w64_fa = fn_PA_to_Fabric_Addr (lev_0_pte_pa_w64);
`ifdef SV32
	 AXI4_Size    axi4_size           = 4;
`else
	 AXI4_Size    axi4_size           = 8;
`endif
	 fa_fabric_send_read_req (lev_0_pte_pa_w64_fa, axi4_size);

	 rg_pte_pa <= lev_0_pte_pa;
	 rg_state  <= PTW_LEVEL_0;

      end

      // Leaf PTE pointing at address-space megapage
      // (permissions will be checked on subsequent TLB hit)
      else begin
	 // Fault if PPN [0] is not 0
	 PPN_0 ppn_0 = fn_PTE_to_PPN_0 (pte);
	 if (ppn_0 != 0) begin
	    rg_exc_code <= page_fault_exc_code;
	    rg_state    <= MODULE_EXCEPTION_RSP;

	    if (cfg_verbosity > 1)
	       $display ("%0d: %s.rl_ptw_level_1: for eaddr 0x%0h: megapage pte 0x%0h @ 0x%0h",
			 cur_cycle, d_or_i, rg_addr, pte, rg_pte_pa);
	       $display ("    Invalid PTE: PPN [0] is not zero; page fault %0d",
			 page_fault_exc_code);
	 end

	 // Insert gigapage PTE in TLB (permissions will be checked on subsequent TLB hit)
	 else begin
	    tlb.insert (asid, vpn, pte, /* level */ 1, rg_pte_pa);
	    rg_state <= CACHE_REREQ;

	    if (cfg_verbosity > 1) begin
	       PPN ppn                = fn_PTE_to_PPN (pte);
	       PA  addr_space_page_pa = fn_PPN_and_Offset_to_PA (ppn, 12'b0);
	       $display ("%0d: %s.rl_ptw_level_1: for eaddr 0x%0h: pte 0x%0h @ 0x%0h: leaf PTE for megapage",
			 cur_cycle, d_or_i, rg_addr, pte, rg_pte_pa);
	       $display ("    Addr Space megapage pa: 0x%0h", addr_space_page_pa);
	    end
	 end
      end
   endrule: rl_ptw_level_1

   // ----------------
   // Receive Level 0 PTE and process it

   rule rl_ptw_level_0 (rg_state == PTW_LEVEL_0);
      // Memory read-response is a level 0 PTE
      let mem_rsp <- get (masterPortShim.slave.r);

      Bit #(64) x64 = zeroExtend (mem_rsp.rdata);
      WordXL pte;
`ifdef RV32
      // PTE is lower or upper 32b word of 64b mem response
      pte = x64 [31:0];
      if ((valueOf (Wd_Data) == 64) && (rg_pte_pa [2] == 1'b1))
	 pte = x64 [63:32];
`else       // ifdef RV32
      // PTE is 64b response
      // TODO: this is ok only when Wd_Data == 64
      // When Wd_Data == 32, have to do two transactions to get a PTE
      pte = mem_rsp.rdata;
`endif      // ifndef RV32

      // Bus error
      if (mem_rsp.rresp != OKAY) begin
	 rg_exc_code <= access_exc_code;
	 rg_state    <= MODULE_EXCEPTION_RSP;
	 if (cfg_verbosity > 1)
	    $display ("%0d: %s.rl_ptw_level_0: for eaddr 0x%0h: pte_pa 0x%0h: FABRIC_RSP_ERR: access exception %0d",
		      cur_cycle, d_or_i, rg_addr, rg_pte_pa, access_exc_code);
      end

      // Invalid PTE
      else if (is_invalid_pte (pte)) begin
	 rg_exc_code <= page_fault_exc_code;
	 rg_state    <= MODULE_EXCEPTION_RSP;

	 if (cfg_verbosity > 1)
	    $display ("%0d: %s.rl_ptw_level_0: for eaddr 0x%0h: pte 0x%0h @ 0x%0h: Invalid PTE; page fault %0d",
		      cur_cycle, d_or_i, rg_addr, pte, rg_pte_pa, page_fault_exc_code);
      end

      // Pointer to next-level PTE: invalid at level 0
      else if ((fn_PTE_to_X (pte) == 0) && (fn_PTE_to_R (pte) == 0)) begin
	 rg_exc_code <= page_fault_exc_code;
	 rg_state    <= MODULE_EXCEPTION_RSP;

	 if (cfg_verbosity > 1)
	    $display ("%0d: %s.rl_ptw_level_0: for eaddr 0x%0h: pte 0x%0h @ 0x50h: Not a leaf PTE; page fault %0d",
		      cur_cycle, d_or_i, rg_addr, pte, rg_pte_pa, page_fault_exc_code);
      end

      // Leaf PTE pointing at address-space page; insert in TLB
      // (permissions will be checked on next TLB hit)
      else begin
	 tlb.insert (asid, vpn, pte, /* level */ 0, rg_pte_pa);
	 rg_state <= CACHE_REREQ;

	 if (cfg_verbosity > 1) begin
	    PPN ppn                = fn_PTE_to_PPN (pte);
	    PA  addr_space_page_pa = fn_PPN_and_Offset_to_PA (ppn, 12'b0);
	    $display ("%0d: %s.rl_ptw_level_0: for eaddr 0x%0h: pte 0x%0h @ 0x%0h: leaf PTE",
		      cur_cycle, d_or_i, rg_addr, pte, rg_pte_pa);
	    $display ("    Addr Space page pa: 0x%0h", addr_space_page_pa);
	 end
      end
   endrule
`endif      // ifdef ISA_PRIV_S

   // ****************************************************************
   // CACHE REFILLS
   // ****************************************************************

   // Start cache-line refill loop when no more write-responses are outstanding
   // Send request into fabric for first fabric-word of cache line.
   // Pick victim way, update ctag.
   // Initiate read of cword_set in cache for read-modify-write of word64

<<<<<<< HEAD
   rule rl_start_cache_refill (!resetting && (rg_state == CACHE_START_REFILL) && (ctr_wr_rsps_pending.value == 0));
=======
   rule rl_start_cache_refill (   (rg_state == CACHE_START_REFILL)
			       && (ctr_wr_rsps_pending.value == 0));
>>>>>>> c6ca3eb5
      if (cfg_verbosity > 1)
	 $display ("%0d: %s.rl_start_cache_refill: ", cur_cycle, d_or_i);

      // Send burst request into fabric for full cache line
      PA             cline_addr        = fn_align_Addr_to_CLine (rg_pa);
      Fabric_Addr    cline_fabric_addr = fn_PA_to_Fabric_Addr (cline_addr);
      fa_fabric_send_read_burst_req (cline_fabric_addr);

      // Pick a victim 'way'
      // TODO: prioritize picking an EMPTY slot over a CLEAN slot
      // Currently just uses rg_victim_way and increments it
      // The following extend/truncate trickery is because
      // Bits_per_Way_in_CSet may be 0 (direct-mapped),
      // for which the '1' in '+1' is not a valid literal
      Bit #(TAdd #(1, Bits_per_Way_in_CSet)) tmp = extend (rg_victim_way);
      tmp = tmp + 1;
      Way_in_CSet new_victim_way = truncate (tmp);
      rg_victim_way <= new_victim_way;

      // State_and_CTag_CSet are updated in rl_cache_refill_rsps_loop
      // only after observing the first read-response, to assure that
      // the read is successfule and not an access error.

      // Request read of first Word64_Set in CLine (BRAM port B)
      // for set read-modify-write (not relevant for direct-mapped)
      let cword_in_cline      = 0;
      let cset_cword_in_cache  = { cset_in_cache, cword_in_cline };
      rg_cset_cword_in_cache  <= cset_cword_in_cache;
      ram_cword_set.b.put (bram_cmd_read, cset_cword_in_cache, ?);

      // Enter cache refill loop, awaiting refill responses from mem
      rg_lower_word64_full   <= False;
      rg_error_during_refill <= False;
      rg_state               <= CACHE_REFILL;

      if (cfg_verbosity > 1)
	 $display ("    Victim way %0d; => CACHE_REFILL", new_victim_way);
   endrule: rl_start_cache_refill

   /* TODO: Remove; this was used before support for read-bursts
   // Loop that issues requests for subsequent fabric-words in cline refill
   rule rl_cache_refill_req_loop (rg_requesting_cline);
      if (cfg_verbosity > 2)
	 $display ("%0d: %s.rl_cache_refill_req_loop", cur_cycle, d_or_i);

      // Send request into fabric for next fabric-word of cache line
      PA          cline_addr        = fn_align_Addr_to_CLine (rg_pa);
      Fabric_Addr cline_fabric_addr = (fn_PA_to_Fabric_Addr (cline_addr) | rg_req_byte_in_cline);
      AXI4_Size   axi4_size         = ((bytes_per_fabric_data == 4) ? 4 : 8);
      fa_fabric_send_read_req (cline_fabric_addr, axi4_size);

      // Check if end of refill loop (req_byte_in_cline is last one)
      Fabric_Addr last_byte_offset_in_cline = fromInteger (bytes_per_cline - bytes_per_fabric_data);

      rg_requesting_cline  <= (rg_req_byte_in_cline != last_byte_offset_in_cline);
      rg_req_byte_in_cline <= rg_req_byte_in_cline + fromInteger (bytes_per_fabric_data);
   endrule
   */

   // ----------------------------------------------------------------
   // TODO (possibly): we complete a cache refill (in rl_cache_refill_loop) and
   // then, in rl_rereq, redo the missing request, just in case the
   // last word64 of the refill is exactly the word64 we need in which
   // case we'd have a race on ram port A (refill write) and port B
   // (request).
   // An alternative would be to buffer the target word64 during the
   // refill and drive it as a result, but that would cost more state
   // and/or muxes.
   // An alternative would be to do a "wrapping refill", in which case
   // the last word64 of the refill will never conflict with the
   // requested word.

   // ----------------------------------------------------------------
   // Loop that receives responses from the fabric with fabric-words of the cline (from mem).
   // For 32b fabrics:
   //     If this is the lower Word32, just register it.
   //     else concat with lower Word32 and update word64 in word64_set
   // For 64b fabrics:
   //     update word64 in word64_set.
   // Update word64 in word64_set:
   //     write back to word64_set ram, and
   //     initiate read of next word64_set from ram
   //         (for set read-modify-write; not relevant for direct-mapped)

   rule rl_cache_refill_rsps_loop (!resetting && rg_state == CACHE_REFILL);
      let mem_rsp <- get(masterPortShim.slave.r);
      if (cfg_verbosity > 2) begin
	 $display ("%0d: %s.rl_cache_refill_rsps_loop:", cur_cycle, d_or_i);
	 $display ("        ", fshow (mem_rsp));
      end

      // Bus errors; remember it, and raise exception after all the refill responses
      Bool err_rsp = (mem_rsp.rresp != OKAY);
      if (err_rsp) begin
	 rg_error_during_refill <= True;
	 rg_exc_code            <= access_exc_code;
	 if (cfg_verbosity > 1)
	    $display ("%0d: %s.rl_cache_refill_rsps_loop: FABRIC_RSP_ERR: raising access exception %0d",
		      cur_cycle, d_or_i, access_exc_code);
      end

      // For 64b fabrics, if this is lower Word64, just register it to hold until upper Word64 arrives
      if (! rg_lower_word64_full) begin
	 rg_lower_word64      <= mem_rsp.rdata;
	 rg_lower_word64_full <= True;
	 if (cfg_verbosity > 2)
	    $display ("        Recording rdata in rg_lower_word64");
      end

      // Refill 128b of cache line
      else begin
      Cache_Entry new_word128 = tuple2(mem_rsp.ruser, zeroExtend(mem_rsp.rdata));

      // Assert: rg_lower_64_full == True
      new_word128 = tuple2(tpl_1(new_word128), { truncate(tpl_2(new_word128)) , rg_lower_word64 });
      rg_lower_word64_full <= False;
      if (cfg_verbosity > 2)
         $display ("        64b fabric: concat with rg_lower_word64: new_word128 0x%0x", new_word128);

	 CWord_in_CLine cword_in_cline = truncate (rg_cset_cword_in_cache);

	 // Update the State_and_CTag_CSet (BRAM port A) (if this is the first
	 // response and not an error)
	 if ((cword_in_cline == 0) && (! err_rsp)) begin
	    let new_state_and_ctag_cset = state_and_ctag_cset;
	    new_state_and_ctag_cset [rg_victim_way] = State_and_CTag {state: CTAG_CLEAN,
								      ctag : fn_PA_to_CTag (rg_pa)};
	    ram_state_and_ctag_cset.a.put (bram_cmd_write, cset_in_cache, new_state_and_ctag_cset);
	 end

	 // Update the Word128_Set (BRAM port A) (if this response was not an error)
	 let new_cword_set = cword_set;
	 new_cword_set [rg_victim_way] = new_word128;
	 if (! err_rsp)
	    ram_cword_set.a.put (bram_cmd_write, rg_cset_cword_in_cache, new_cword_set);

	 // If more word64_sets in cacheline, initiate RAM read for next word64_set
	 if (cword_in_cline != fromInteger (cwords_per_cline - 1)) begin
	    let next_word128_set_in_cache = rg_cset_cword_in_cache + 1;
	    ram_cword_set.b.put (bram_cmd_read, next_word128_set_in_cache, ?);
	    rg_cset_cword_in_cache <= next_word128_set_in_cache;
	 end

	 // else final Word128 of CLine; raise exception if pending,
	 // or redo original missing request on port B.
	 // The word128 we just wrote in port A may be the word128 we request on port B,
	 // so we do it a cycle later, in rl_rereq.
	 else if (err_rsp || rg_error_during_refill) begin
	    rg_state    <= MODULE_EXCEPTION_RSP;
	    if (cfg_verbosity > 1)
	       $display ("    => MODULE_EXCEPTION_RSP");
	 end

	 else begin
	    rg_state <= CACHE_REREQ;
	    if (cfg_verbosity > 1)
	       $display ("    => CACHE_REREQ");
	 end

	 if (cfg_verbosity > 2) begin
	    $display ("        Updating Cache cword_set 0x%0h, cword_in_cline %0d) old => new",
		      rg_cset_cword_in_cache, cword_in_cline);

	    fa_display_cword_set (cset_in_cache, cword_in_cline, cword_set);
	    fa_display_cword_set (cset_in_cache, cword_in_cline, new_cword_set);
	 end
      end
   endrule: rl_cache_refill_rsps_loop

   // ----------------------------------------------------------------
   // After tlb and cache refills, redo the missing request,
   // i.e., probe the TLB and cache (BRAM port B) again

   rule rl_rereq (!resetting && rg_state == CACHE_REREQ);
      rg_state <= MODULE_RUNNING;
      fa_req_ram_B (rg_addr);
   endrule

   // ----------------------------------------------------------------
   // Provide write-response (ST op)
   // Stays in this state until CPU's next request puts it back into RUNNING state

   rule rl_ST_AMO_response (rg_state == CACHE_ST_AMO_RSP);
<<<<<<< HEAD
      dw_valid <= True;
      let ld_val = rg_ld_val;
      if (! rg_allow_cap) ld_val = tuple2 (False, tpl_2 (ld_val));
      dw_output_ld_val     <= ld_val;        // Irrelevant for ST; relevant for SC, AMO
      dw_output_st_amo_val <= rg_st_amo_val;
=======
      dw_valid             <= True;
      dw_output_ld_val     <= zeroExtend (rg_ld_val);        // Irrelevant for ST; relevant for SC, AMO
      dw_output_st_amo_val <= zeroExtend (rg_st_amo_val);

`ifdef WATCH_TOHOST
      // ----------------
      // "tohost" addr on which to monitor writes, for standard ISA tests.
      // See NOTE: "tohost" above.
      if (rg_watch_tohost
	  && (zeroExtend (rg_pa) == rg_tohost_addr)
	  && (rg_st_amo_val != 0))
	 begin					      
	    let test_num = (rg_st_amo_val >> 1);
	    $display ("****************************************************************");
	    if (test_num == 0) $display ("PASS:");
	    else               $display ("FAIL <test_%0d>:", test_num);
	    $display ("  (ISA test terminated: <tohost> va %0h pa %0h data %0h)",
		      rg_addr, rg_pa, rg_st_amo_val);
	    $display ("    Cycle count %0d (from %m.fa_cpu_response)", cur_cycle);
	    $finish (0);
	 end
`endif
>>>>>>> c6ca3eb5
   endrule

   // ----------------------------------------------------------------
   // Memory-mapped I/O read requests (LD and AMO_LR)
   // LRs are treated just like LDs, but we do not place any reservation on the address
   // (so a subsequent SC is guaranteed to fail).
   // TODO: Move this into rl_probe_and_immed_rsp, post MMU translation?
   // No caching, send request directly to fabric

   rule rl_io_read_req ( !resetting
            && (rg_state == IO_REQ)
			&& ((rg_op == CACHE_LD) || is_AMO_LR)
			&& (ctr_wr_rsps_pending.value == 0)
            && dmem_not_imem);

      if (cfg_verbosity > 1)
	 $display ("%0d: %s.rl_io_read_req; f3 0x%0h vaddr %0h  paddr %0h",
		   cur_cycle, d_or_i, rg_f3, rg_addr, rg_pa);

      Fabric_Addr fabric_addr = fn_PA_to_Fabric_Addr (rg_pa);
      fa_fabric_send_read_req (fabric_addr, fn_funct3_to_AXI4_Size (rg_f3));

`ifdef ISA_A
      // Invalidate LR/SC reservation if AMO_LR
      if (is_AMO_LR) rg_lrsc_valid <= False;
`endif
      rg_state <= IO_AWAITING_READ_RSP;
   endrule

   // ----------------------------------------------------------------
   // Receive I/O read response from fabric

   rule rl_io_read_rsp (!resetting && (rg_state == IO_AWAITING_READ_RSP) && dmem_not_imem);

      let rd_data <- get(masterPortShim.slave.r);

      if (cfg_verbosity > 1) begin
	 $display ("%0d: %s.rl_io_read_rsp: vaddr 0x%0h  paddr 0x%0h", cur_cycle, d_or_i, rg_addr, rg_pa);
	 $display ("    ", fshow (rd_data));
      end

      if (!rg_lower_word64_full && rd_data.rlast) begin // Single flit response
        let ld_val = fn_extract_and_extend_bytes(rg_f3, rg_is_unsigned, zeroExtend(rg_addr[2:0]), tuple2(0, zeroExtend (rd_data.rdata)));
        rg_ld_val <= ld_val;

        // Successful read
        if (rd_data.rresp == OKAY) begin
           fa_drive_IO_read_rsp (rg_f3, rg_is_unsigned, rg_addr, ld_val, rg_allow_cap);
           rg_state <= IO_READ_RSP;
        end

        // Bus error
        else begin
           rg_state    <= MODULE_EXCEPTION_RSP;
           rg_exc_code <= exc_code_LOAD_ACCESS_FAULT;
           if (cfg_verbosity > 1)
              $display ("%0d: %s.rl_io_read_rsp: FABRIC_RSP_ERR: raising trap LOAD_ACCESS_FAULT",
          	      cur_cycle, d_or_i);
        end
      end else begin
        if (!rd_data.rlast) begin
          rg_lower_word64_full <= True;
          rg_lower_word64 <= rd_data.rdata;
        end else begin // rg_lower_word64_full && rd_data.rlast
          if (rd_data.rresp == OKAY) begin
            fa_drive_IO_read_rsp(rg_f3, rg_is_unsigned, rg_addr, tuple2(False, {rd_data.rdata, rg_lower_word64}), rg_allow_cap); // No tags from IO mem
            rg_ld_val <= tuple2(False, {rd_data.rdata, rg_lower_word64});
            rg_lower_word64_full <= False;
          end else begin
            rg_state    <= MODULE_EXCEPTION_RSP;
            rg_exc_code <= exc_code_LOAD_ACCESS_FAULT;
            if (cfg_verbosity > 1)
              $display ("%0d: %s.rl_io_read_rsp: FABRIC_RSP_ERR: raising trap LOAD_ACCESS_FAULT",
          	      cur_cycle, d_or_i);
          end
        end
      end
   endrule

   // ----------------
   // Maintain I/O-read response
   // Stays in this state until CPU's next request puts it back into RUNNING state

   rule rl_maintain_io_read_rsp (!resetting && rg_state == IO_READ_RSP && dmem_not_imem);
      fa_drive_IO_read_rsp (rg_f3, rg_is_unsigned, rg_addr, rg_ld_val, rg_allow_cap);
   endrule

   // ----------------------------------------------------------------
   // Memory-mapped I/O write requests (ST)
   // No caching, send request directly to fabric.
   // TODO: Move this into rl_probe_and_immed_rsp, post MMU translation

`ifdef ISA_PRIV_S
   (* descending_urgency = "rl_io_write_req, rl_writeback_updated_PTE" *)
`endif

   rule rl_io_write_req (!resetting && (rg_state == IO_REQ) && (rg_op == CACHE_ST) && dmem_not_imem);
      if (cfg_verbosity > 1)
	 $display ("%0d: %s: rl_io_write_req; f3 0x%0h  vaddr %0h  paddr %0h  word64 0x%0h",
		   cur_cycle, d_or_i, rg_f3, rg_addr, rg_pa, rg_st_amo_val);

      fa_fabric_send_write_req (rg_f3, rg_pa, rg_st_amo_val);

      rg_state <= CACHE_ST_AMO_RSP;

      if (cfg_verbosity > 1)
	 $display ("    => rl_ST_AMO_response");
   endrule

   // ----------------------------------------------------------------
   // Memory-mapped I/O AMO_SC requests. Always fail.

`ifdef ISA_A
   rule rl_io_AMO_SC_req (!resetting && (rg_state == IO_REQ) && is_AMO_SC && dmem_not_imem);

      rg_ld_val <= tuple2 (False, 1);    // 1 is LR/SC failure value
      rg_state  <= CACHE_ST_AMO_RSP;

      if (cfg_verbosity > 1) begin
	 $display ("%0d: %s: rl_io_AMO_SC_req; f3 0x%0h  vaddr %0h  paddr %0h  word64 0x%0h",
		   cur_cycle, d_or_i, rg_f3, rg_addr, rg_pa, rg_st_amo_val);
	 $display ("    FAIL due to I/O address.");
	 $display ("    => rl_ST_AMO_response");
      end
   endrule
`endif

   // ----------------------------------------------------------------
   // Memory-mapped I/O AMO requests other than LR/SC
   // Fail with STORE/AMO Access fault exception
   // TODO: Extend fabric to do these ops at the I/O device?

`ifdef ISA_A
   rule rl_io_AMO_op_req (!resetting && (rg_state == IO_REQ) && is_AMO && (! is_AMO_LR) && (! is_AMO_SC) && dmem_not_imem);
      if (cfg_verbosity > 1)
	 $display ("%0d: %s.rl_io_AMO_op_req; f3 0x%0h vaddr %0h  paddr %0h",
		   cur_cycle, d_or_i, rg_f3, rg_addr, rg_pa);

      Fabric_Addr fabric_addr = fn_PA_to_Fabric_Addr (rg_pa);
      fa_fabric_send_read_req (fabric_addr, fn_funct3_to_AXI4_Size (rg_f3));

      rg_state <= IO_AWAITING_AMO_READ_RSP;

   endrule
`endif

   // ----------------
   // Receive I/O AMO read response from fabric,
   // Do the AMO op, and send store to fabric

`ifdef ISA_A
`ifdef ISA_PRIV_S
   (* descending_urgency = "rl_io_AMO_read_rsp, rl_writeback_updated_PTE" *)
`endif

   rule rl_io_AMO_read_rsp (!resetting && rg_state == IO_AWAITING_AMO_READ_RSP && dmem_not_imem);
      let rd_data <- get (masterPortShim.slave.r);
      if (cfg_verbosity > 1) begin
	 $display ("%0d: %s.rl_io_AMO_read_rsp: vaddr 0x%0h  paddr 0x%0h", cur_cycle, d_or_i, rg_addr, rg_pa);
	 $display ("    ", fshow (rd_data));
      end

      match {.ld_tag, .ld_val} = fn_extract_and_extend_bytes(rg_f3, rg_is_unsigned, zeroExtend(rg_addr[2:0]), tuple2(0, zeroExtend(rd_data.rdata)));

      // Bus error for AMO read
      if (rd_data.rresp != OKAY) begin
	 rg_state    <= MODULE_EXCEPTION_RSP;
	 rg_exc_code <= exc_code_STORE_AMO_ACCESS_FAULT;
	 if (cfg_verbosity > 1)
	    $display ("%0d: %s.rl_io_AMO_read_rsp: FABRIC_RSP_ERR: raising trap STORE_AMO_ACCESS_FAULT",
		      cur_cycle, d_or_i);
      end
      // Successful AMO read
      else begin
	 if (cfg_verbosity > 1)
	    $display ("%0d: %s: rl_io_AMO_read_rsp; f3 0x%0h  vaddr %0h  paddr %0h  word64 0x%0h",
		      cur_cycle, d_or_i, rg_f3, rg_addr, rg_pa, rg_st_amo_val);

	 // Do the AMO op on the loaded value and the store value
	 match {.new_ld_val,
		.new_st_val} = fn_amo_op (rg_f3, rg_amo_funct5, rg_addr, tuple2 (pack (ld_tag), ld_val), rg_st_amo_val);

	 // Write back new st_val to fabric
	 fa_fabric_send_write_req (rg_f3, rg_pa, new_st_val);

	 fa_drive_IO_read_rsp (rg_f3, rg_is_unsigned, rg_addr, new_ld_val, rg_allow_cap);
	 rg_ld_val <= new_ld_val;
	 rg_state  <= IO_READ_RSP;

	 if (cfg_verbosity > 1)
	    $display ("    => rl_ST_AMO_response");
      end
   endrule
`endif

   // ----------------------------------------------------------------
   // Discard write-responses from the fabric
   // NOTE: assuming in-order responses from fabric

   rule rl_discard_write_rsp;
      let wr_resp <- get (masterPortShim.slave.b);

      if (ctr_wr_rsps_pending.value == 0) begin
	 $display ("%0d: ERROR: %s.rl_discard_write_rsp: unexpected W response (ctr_wr_rsps_pending.value == 0)",
		   cur_cycle, d_or_i);
	 $display ("    ", fshow (wr_resp));
	 $finish (1);    // Assertion failure
      end

      ctr_wr_rsps_pending.decr;

<<<<<<< HEAD
      if (wr_resp.bresp != OKAY) begin
	 // TODO: need to raise a non-maskable interrupt (NMI) here
=======
      if (wr_resp.bresp != axi4_resp_okay) begin
	 rg_wr_rsp_err <= True;
>>>>>>> c6ca3eb5
	 $display ("%0d: %s.rl_discard_write_rsp: fabric response error: exit", cur_cycle, d_or_i);
	 $display ("    ", fshow (wr_resp));
	 // TODO: need to raise a non-maskable interrupt (NMI) here?
      end
      else if (cfg_verbosity > 1) begin
	 $display ("%0d: %s.rl_discard_write_rsp: pending %0d ",
		   cur_cycle, d_or_i, ctr_wr_rsps_pending.value, fshow (wr_resp));
      end
   endrule

   // ----------------------------------------------------------------
   // This rule drives an exception response until the cache is put
   // into MODULE_RUNNING state by the next request.

   rule rl_drive_exception_rsp (!resetting && rg_state == MODULE_EXCEPTION_RSP);
      dw_valid    <= True;
      dw_exc      <= True;
      dw_exc_code <= rg_exc_code;
   endrule


   Wire#(CacheOp) w_req_op <- mkWire;
   Wire#(Bit#(3)) w_req_width_code <- mkWire;
   Wire#(Bool) w_req_is_unsigned <- mkWire;
   `ifdef ISA_A
   Wire#(Bit#(5)) w_req_amo_funct5 <- mkWire;
   `endif
   Wire#(Addr) w_req_addr <- mkWire;
   Wire#(Tuple2#(Bool,Bit#(128))) w_req_st_value <- mkWire;
   Wire#(Priv_Mode) w_req_priv <- mkWire;
   Wire#(Bit#(1)) w_req_sstatus_SUM <- mkWire;
   Wire#(Bit#(1)) w_req_mstatus_MXR <- mkWire;
   Wire#(WordXL) w_req_satp <- mkWire;

   (* mutually_exclusive = "do_req, rl_cache_refill_rsps_loop" *)
   (* mutually_exclusive = "do_req, rl_rereq" *)
   (* mutually_exclusive = "do_req, rl_start_cache_refill" *)
   (* mutually_exclusive = "do_req, do_reset_req" *)
   (* mutually_exclusive = "do_req, do_tlb_flush" *)
   rule do_req (! resetting);
      let op = w_req_op;
      let width_code = w_req_width_code;
      let is_unsigned = w_req_is_unsigned;
      `ifdef ISA_A
      let amo_funct5 = w_req_amo_funct5;
      `endif
      let addr = w_req_addr;
      let st_value = w_req_st_value;
      let priv = w_req_priv;
      let sstatus_SUM = w_req_sstatus_SUM;
      let mstatus_MXR = w_req_mstatus_MXR;
      let satp = w_req_satp;

      if (cfg_verbosity > 1) begin
              $display ("%0d: %m.req: op:", cur_cycle, fshow (op),
              " f3:%0d addr:0x%0h st_value:0x%0h", width_code, addr, st_value);
              $display ("    priv:", fshow_Priv_Mode (priv),
              " sstatus_SUM:%0d mstatus_MXR:%0d satp:0x%0h",
              sstatus_SUM,    mstatus_MXR,    satp);
              `ifdef ISA_A
              $display ("    amo_funct5 = 0x%0h", amo_funct5);
      `endif
      end

      rg_op          <= op;
      rg_f3          <= width_code;
      rg_is_unsigned <= is_unsigned;
      `ifdef ISA_A
      rg_amo_funct5  <= amo_funct5;
      `endif
      rg_addr        <= addr;
      rg_st_amo_val  <= st_value;

      rg_priv        <= priv;
      rg_sstatus_SUM <= sstatus_SUM;
      rg_mstatus_MXR <= mstatus_MXR;
      rg_satp        <= satp;

      // Initial default PA assumes no VM translation
      rg_pa <= fn_WordXL_to_PA (addr);

      if (! fn_is_aligned (width_code, addr)) begin
              // We detect misaligned accesses and trap on them
              rg_state    <= MODULE_EXCEPTION_RSP;
              rg_exc_code <= ((op == CACHE_LD) ? exc_code_LOAD_ADDR_MISALIGNED : exc_code_STORE_AMO_ADDR_MISALIGNED);
      end
      else begin
              rg_state <= MODULE_RUNNING;
              fa_req_ram_B (addr);
      end
   endrule

   (* fire_when_enabled *)
   rule do_reset_req (rw_reset_req.wget matches tagged Valid .req);
      f_reset_reqs.enq (req);
   endrule

   (* no_implicit_conditions, fire_when_enabled *)
   rule do_tlb_flush if (pw_tlb_flush_req);
      `ifdef ISA_PRIV_S
      tlb.flush;
      rg_state <= MODULE_READY;
      if (cfg_verbosity > 1) $display ("%0d: %s.tlb_flush", cur_cycle, d_or_i);
      `else
      noAction;
      `endif
   endrule

   // ================================================================
   // INTERFACE

   method Action set_verbosity (Bit #(4) v);
      cfg_verbosity <= v;
   endmethod

   interface Server server_reset;
      interface Put request;
	 method Action put (Token t);
        rw_reset_req.wset (REQUESTOR_RESET_IFC);
	 endmethod
      endinterface
      interface Get response;
	 method ActionValue #(Token) get () if (f_reset_rsps.first == REQUESTOR_RESET_IFC);
	    f_reset_rsps.deq;
	    return ?;
	 endmethod
      endinterface
   endinterface

   // CPU interface: request
   // NOTE: this has no flow control: CPU should only invoke it when consuming prev output.
   // As soon as this method is called, the module starts working on this new request.
   method Action  req (CacheOp op,
           Bit #(3) width_code,
           Bool is_unsigned,
           `ifdef ISA_A
           Bit #(5) amo_funct5,
           `endif
           Addr addr,
           Tuple2#(Bool, Bit#(128)) st_value,
           // The following  args for VM
           Priv_Mode  priv,
           Bit #(1)   sstatus_SUM,
           Bit #(1)   mstatus_MXR,
           WordXL     satp);    // { VM_Mode, ASID, PPN_for_page_table }
      w_req_op <= op;
      w_req_width_code <= width_code;
      w_req_is_unsigned <= is_unsigned;
      `ifdef ISA_A
      w_req_amo_funct5 <= amo_funct5;
      `endif
      w_req_addr <= addr;
      w_req_st_value <= st_value;
      w_req_priv <= priv;
      w_req_sstatus_SUM <= sstatus_SUM;
      w_req_mstatus_MXR <= mstatus_MXR;
      w_req_satp <= satp;
   endmethod

   method Action commit;
      dw_commit <= True;
   endmethod

   method Bool  valid;
      return dw_valid;
   endmethod

   method WordXL  addr;    // req addr for which this is a response
      return rg_addr;
   endmethod

   method Tuple2 #(Bool, CWord) cword;
      return dw_output_ld_val;
   endmethod

   method Tuple2 #(Bool, CWord) st_amo_val;
      return dw_output_st_amo_val;
   endmethod

   method Bool  exc;
      return dw_exc;
   endmethod

   method Exc_Code  exc_code;
      return dw_exc_code;
   endmethod

   // Flush request/response
   interface Server  server_flush;
      interface Put  request;
	 method Action  put (Token t);
        rw_reset_req.wset (REQUESTOR_FLUSH_IFC);
	 endmethod
      endinterface
      interface Get  response;
	 method ActionValue #(Token)  get () if (f_reset_rsps.first == REQUESTOR_FLUSH_IFC);
	    f_reset_rsps.deq;
	    return ?;
	 endmethod
      endinterface
   endinterface

   // TLB flush
   method Action tlb_flush;
      pw_tlb_flush_req.send;
   endmethod

   // Fabric master interface
<<<<<<< HEAD
   interface mem_master = masterPortShim.master;
=======
   interface mem_master = master_xactor.axi_side;

   // ----------------------------------------------------------------
   // Misc. control and status

   // ----------------
   // For ISA tests: watch memory writes to <tohost> addr

`ifdef WATCH_TOHOST
   method Action set_watch_tohost (Bool watch_tohost, Bit #(64) tohost_addr);
      rg_watch_tohost <= watch_tohost;
      rg_tohost_addr  <= tohost_addr;
   endmethod
`endif

   // Inform core that DDR4 has been initialized and is ready to accept requests
   method Action ma_ddr4_ready;
      rg_ddr4_ready <= True;
      $display ("%0d: %m.ma_ddr4_ready: Enabling MMU_Cache", cur_cycle);
   endmethod

   // Misc. status; 0 = running, no error
   method Bit #(8) mv_status;
      return (rg_wr_rsp_err ? 1 : 0);
   endmethod

>>>>>>> c6ca3eb5
endmodule: mkMMU_Cache

// ================================================================

endpackage: MMU_Cache<|MERGE_RESOLUTION|>--- conflicted
+++ resolved
@@ -128,12 +128,9 @@
    method Action tlb_flush;
 
    // Fabric master interface
-<<<<<<< HEAD
    interface AXI4_Master #( mID, Wd_Addr, Wd_Data
                           , Wd_AW_User, Wd_W_User, Wd_B_User
                           , Wd_AR_User, Wd_R_User) mem_master;
-=======
-   interface AXI4_Master_IFC #(Wd_Id, Wd_Addr, Wd_Data, Wd_User) mem_master;
 
    // ----------------------------------------------------------------
    // Misc. control and status
@@ -152,7 +149,6 @@
    (* always_ready *)
    method Bit #(8) mv_status;
 
->>>>>>> c6ca3eb5
 endinterface
 
 typedef MMU_Cache_IFC#(Wd_MId_2x3) MMU_DCache_IFC;
@@ -905,14 +901,10 @@
    (* descending_urgency = "rl_probe_and_immed_rsp, rl_writeback_updated_PTE" *)
 `endif
 
-<<<<<<< HEAD
-   rule rl_probe_and_immed_rsp (!resetting && (rg_state == MODULE_RUNNING));
+   rule rl_probe_and_immed_rsp (!resetting && rg_ddr4_ready && (rg_state == MODULE_RUNNING));
 
       let new_state = rg_state;
       let new_exc_code = rg_exc_code;
-=======
-   rule rl_probe_and_immed_rsp (rg_ddr4_ready && (rg_state == MODULE_RUNNING));
->>>>>>> c6ca3eb5
 
       // Print some initial information for debugging
       if (cfg_verbosity > 1) begin
@@ -1492,12 +1484,7 @@
    // Pick victim way, update ctag.
    // Initiate read of cword_set in cache for read-modify-write of word64
 
-<<<<<<< HEAD
    rule rl_start_cache_refill (!resetting && (rg_state == CACHE_START_REFILL) && (ctr_wr_rsps_pending.value == 0));
-=======
-   rule rl_start_cache_refill (   (rg_state == CACHE_START_REFILL)
-			       && (ctr_wr_rsps_pending.value == 0));
->>>>>>> c6ca3eb5
       if (cfg_verbosity > 1)
 	 $display ("%0d: %s.rl_start_cache_refill: ", cur_cycle, d_or_i);
 
@@ -1681,16 +1668,11 @@
    // Stays in this state until CPU's next request puts it back into RUNNING state
 
    rule rl_ST_AMO_response (rg_state == CACHE_ST_AMO_RSP);
-<<<<<<< HEAD
       dw_valid <= True;
       let ld_val = rg_ld_val;
       if (! rg_allow_cap) ld_val = tuple2 (False, tpl_2 (ld_val));
       dw_output_ld_val     <= ld_val;        // Irrelevant for ST; relevant for SC, AMO
       dw_output_st_amo_val <= rg_st_amo_val;
-=======
-      dw_valid             <= True;
-      dw_output_ld_val     <= zeroExtend (rg_ld_val);        // Irrelevant for ST; relevant for SC, AMO
-      dw_output_st_amo_val <= zeroExtend (rg_st_amo_val);
 
 `ifdef WATCH_TOHOST
       // ----------------
@@ -1698,9 +1680,9 @@
       // See NOTE: "tohost" above.
       if (rg_watch_tohost
 	  && (zeroExtend (rg_pa) == rg_tohost_addr)
-	  && (rg_st_amo_val != 0))
-	 begin					      
-	    let test_num = (rg_st_amo_val >> 1);
+	  && (tpl_2 (rg_st_amo_val) != 0))
+	 begin
+	    let test_num = (tpl_2 (rg_st_amo_val) >> 1);
 	    $display ("****************************************************************");
 	    if (test_num == 0) $display ("PASS:");
 	    else               $display ("FAIL <test_%0d>:", test_num);
@@ -1710,7 +1692,6 @@
 	    $finish (0);
 	 end
 `endif
->>>>>>> c6ca3eb5
    endrule
 
    // ----------------------------------------------------------------
@@ -1922,13 +1903,8 @@
 
       ctr_wr_rsps_pending.decr;
 
-<<<<<<< HEAD
       if (wr_resp.bresp != OKAY) begin
-	 // TODO: need to raise a non-maskable interrupt (NMI) here
-=======
-      if (wr_resp.bresp != axi4_resp_okay) begin
 	 rg_wr_rsp_err <= True;
->>>>>>> c6ca3eb5
 	 $display ("%0d: %s.rl_discard_write_rsp: fabric response error: exit", cur_cycle, d_or_i);
 	 $display ("    ", fshow (wr_resp));
 	 // TODO: need to raise a non-maskable interrupt (NMI) here?
@@ -2137,10 +2113,7 @@
    endmethod
 
    // Fabric master interface
-<<<<<<< HEAD
    interface mem_master = masterPortShim.master;
-=======
-   interface mem_master = master_xactor.axi_side;
 
    // ----------------------------------------------------------------
    // Misc. control and status
@@ -2166,7 +2139,6 @@
       return (rg_wr_rsp_err ? 1 : 0);
    endmethod
 
->>>>>>> c6ca3eb5
 endmodule: mkMMU_Cache
 
 // ================================================================
