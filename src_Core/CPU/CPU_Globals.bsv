--- conflicted
+++ resolved
@@ -521,85 +521,29 @@
 
 typedef struct {
 `ifdef ISA_CHERI
-<<<<<<< HEAD
-    CapPipe val;
+    capType val;
 `else
     WordXL val;
-`endif
-   } Pipeline_Val deriving (Bits, FShow);
-=======
-`ifdef ISA_D
-`ifdef RV32
-`define FLOAT_BIGGER_THAN_INT
-`endif
-`endif
-`ifdef FLOAT_BIGGER_THAN_INT
-    Either#(CapType, WordFL) val;
-`else
-    capType val;
-`endif
-`else
-`ifdef ISA_D
-    WordFL val;
-`else
-    WordXL val;
-`endif
 `endif
    } Pipeline_Val#(type capType) deriving (Bits, FShow);
 
 instance Cast#(Pipeline_Val#(a), Pipeline_Val#(b)) provisos (Cast#(a,b));
    function Pipeline_Val#(b) cast (Pipeline_Val#(a) src);
 `ifdef ISA_CHERI
-`ifdef FLOAT_BIGGER_THAN_INT
-    case (src.val) matches
-      tagged Left .l: return Pipeline_Val{val:Left(cast(l))};
-      tagged Right .r: return Pipeline_Val{val:Right(r)};
-    endcase
-`else
     return Pipeline_Val{val:cast(src.val)};
-`endif
 `else
     return Pipeline_Val{val:src.val};
 `endif
    endfunction
 endinstance
->>>>>>> 9830271e
-
-`ifdef ISA_CHERI
-<<<<<<< HEAD
-    function Pipeline_Val embed_cap(CapPipe cap) = Pipeline_Val{val: cap};
-    function CapPipe extract_cap(Pipeline_Val val) = val.val;
-    function Pipeline_Val embed_int(WordXL num) = Pipeline_Val{val: nullWithAddr(num)};
-    function WordXL extract_int(Pipeline_Val val) = getAddr(val.val);
-=======
-`ifdef FLOAT_BIGGER_THAN_INT
-    function Pipeline_Val#(t) embed_cap(t cap) provisos(CHERICap#(t)) = Pipeline_Val{val: Left(cap)};
-    function t extract_cap(Pipeline_Val#(t) val) provisos(CHERICap#(t)) =
-        case (val.val) matches
-            tagged Left .cap: return cap;
-            tagged Right .flt: return nullWithAddr(truncate(flt));
-        endcase;
-    function Pipeline_Val#(t) embed_flt(WordFL flt) = Pipeline_Val{val: Right(flt)};
-    function WordFL extract_flt(Pipeline_Val#(t) val) = val.val.Right;
-    function Pipeline_Val#(t) embed_int(WordXL num) = Pipeline_Val{val: Left(nullWithAddr(num))};
-    function WordXL extract_int(Pipeline_Val#(t) val) = getAddr(val.val.Left);
-`else
-    function Pipeline_Val#(t) embed_cap(t cap) = Pipeline_Val{val: cap};
+
+
+
+`ifdef ISA_CHERI
+    function Pipeline_Val#(t) embed_cap(t cap) provisos(CHERICap#(t,a,b,XLEN,d,e)) = Pipeline_Val{val: cap};
     function t extract_cap(Pipeline_Val#(t) val) = val.val;
-`ifdef ISA_F
-    function Pipeline_Val#(t) embed_flt(WordFL flt) provisos(CHERICap#(t,a,b,XLEN,d,e)) = Pipeline_Val{val: nullWithAddr(zeroExtend(pack(flt)))};
-    function WordFL extract_flt(Pipeline_Val#(t) val) provisos(CHERICap#(t,a,b,XLEN,d,e)) = unpack(truncate(getAddr(val.val)));
-`endif
     function Pipeline_Val#(t) embed_int(WordXL num) provisos(CHERICap#(t,a,b,XLEN,d,e)) = Pipeline_Val{val: nullWithAddr(num)};
-    function WordXL extract_int(Pipeline_Val#(t) val) provisos(CHERICap#(t,a,b,XLEN,d,e)) = getAddr(val.val);
-`endif
-`else
-`ifdef ISA_F
-    function Pipeline_Val#(t) embed_cap(t cap) = Pipeline_Val{val: cap};
-    function t extract_cap(Pipeline_Val#(t) val) = val.val;
-    function Pipeline_Val#(t) embed_int(WordXL num) = Pipeline_Val{val: num};
-    function WordXL extract_int(Pipeline_Val#(t) val) = val.val;
->>>>>>> 9830271e
+    function WordXL extract_int(Pipeline_Val#(t) val)  provisos(CHERICap#(t,a,b,XLEN,d,e)) = getAddr(val.val);
 `else
     function Pipeline_Val#(t) embed_int(WordXL num) = Pipeline_Val{val: num};
     function WordXL extract_int(Pipeline_Val#(t) val) = val.val;
@@ -619,16 +563,10 @@
 `endif
    Op_Stage2  op_stage2;
    RegName    rd;
-<<<<<<< HEAD
-   Addr       addr;              // Branch, jump: newPC
-                                 // Mem ops and AMOs: mem addr
-   Pipeline_Val val1;  // OP_Stage2_ALU: rd_val
-=======
    Addr       addr;     // Branch, jump: newPC
                         // Mem ops and AMOs: mem addr
 
    Pipeline_Val#(CapPipe) val1;  // OP_Stage2_ALU: rd_val
->>>>>>> 9830271e
                        // OP_Stage2_M and OP_Stage2_FD: arg1
 
    Pipeline_Val#(CapPipe) val2;  // OP_Stage2_ST: store-val;
@@ -787,7 +725,7 @@
 
    Bool      rd_valid;
    RegName   rd;
-   Pipeline_Val rd_val;
+   Pipeline_Val#(CapReg) rd_val;
 
 `ifdef RVFI
    Data_RVFI_Stage2 info_RVFI_s2;
@@ -797,12 +735,8 @@
    Bool      upd_flags;
    Bool      rd_in_fpr;
    Bit #(5)  fpr_flags;
-<<<<<<< HEAD
    WordFL    frd_val;
-=======
-`endif
-   Pipeline_Val#(CapReg) rd_val;
->>>>>>> 9830271e
+`endif
    } Data_Stage2_to_Stage3
 deriving (Bits);
 
