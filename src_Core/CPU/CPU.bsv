--- conflicted
+++ resolved
@@ -50,18 +50,13 @@
 import Semi_FIFOF :: *;
 import AXI4       :: *;
 
+`ifdef INCLUDE_DMEM_SLAVE
+import AXI4Lite   :: *;
+`endif
+
 // ================================================================
 // Project imports
 
-<<<<<<< HEAD
-=======
-import AXI4_Types :: *;
-
-`ifdef INCLUDE_DMEM_SLAVE
-import AXI4_Lite_Types :: *;
-`endif
-
->>>>>>> 954865e2
 import ISA_Decls :: *;
 
 import TV_Info   :: *;
@@ -233,18 +228,12 @@
    Reg #(Either#(Data_Stage1_to_Stage2, Data_Stage2_to_Stage3)) rg_trap_trace_data <- mkRegU;
 `endif
 
-<<<<<<< HEAD
-   // Save next_pc across split-phase FENCE.I and other split-phase ops. This
-   // register is also used for initiating fetches on a trap or external
-   // interrupt
+   // rg_next_pc is used for redirections (branches, non-pipe
+   // instructions, traps, interrupts)
 `ifdef ISA_CHERI
    Reg#(CapPipe) rg_next_pcc <- mkRegU;
    Reg#(CapPipe) rg_ddc <- mkRegU; //TODO move this to CSR_RegFile_MSU
 `else
-=======
-   // rg_next_pc is used for redirections (branches, non-pipe
-   // instructions, traps, interrupts)
->>>>>>> 954865e2
    Reg #(WordXL) rg_next_pc <- mkRegU;
 `endif
 
@@ -412,36 +401,23 @@
    // Actions to restart from Debug Mode (e.g., GDB 'continue' after a breakpoint)
    // We re-initialize CPI_instrs and CPI_cycles.
 
-   function Action fa_stageF_redirect (Addr new_pc);
+   function Action fa_stageF_redirect (Addr new_fetch_addr
+`ifdef RVFI_DII
+				       , Dii_Id next_seq
+`endif
+				      );
       action
 	 // Update epoch
 	 let new_epoch = rg_epoch + 1;
 	 rg_epoch     <= new_epoch;
 
-<<<<<<< HEAD
-   function Action fa_start_ifetch (Epoch epoch,
-				    WordXL  fetch_addr,
-                                    Bool refresh_pcc,
-				    Priv_Mode priv,
+	 stageF.enq (new_epoch,
+		     new_fetch_addr,
+		     True,
+		     rg_cur_priv,
 `ifdef RVFI_DII
-                                    Dii_Id next_seq,
-`endif
-				    Bit #(1) mstatus_MXR,
-				    Bit #(1) sstatus_SUM);
-      action
-	 // Initiate the fetch
-	 stageF.enq (epoch,
-		     fetch_addr,
-                     refresh_pcc,
-		     priv,
-`ifdef RVFI_DII
-                     next_seq,
-`endif
-=======
-	 stageF.enq (new_epoch,
-		     new_pc,
-		     rg_cur_priv,
->>>>>>> 954865e2
+		     next_seq,
+`endif
 		     sstatus_SUM,
 		     mstatus_MXR,
 		     csr_regfile.read_satp);
@@ -450,54 +426,55 @@
 
 	 if (cur_verbosity > 1)
 	    $display ("    fa_stageF_redirect: minstret:%0d  new_pc:%0x  cur_priv:%0d, epoch %0d->%0d",
-		      mcycle, minstret, new_pc, rg_cur_priv, rg_epoch, new_epoch);
+		      mcycle, minstret, new_fetch_addr, rg_cur_priv, rg_epoch, new_epoch);
       endaction
    endfunction
 
-<<<<<<< HEAD
-   // ================================================================
-   // Actions to restart from Debug Mode (e.g., GDB 'continue' after a breakpoint)
-   // We re-initialize CPI_instrs and CPI_cycles.
-
-   function Action fa_restart (
-`ifdef ISA_CHERI
-                               CapReg resume_pcc
-`else
-                               Addr resume_pc
-`endif
-                                                );
+   function Action fa_stageF_redirect_next_pcc;
       action
-	 let new_epoch <- fav_update_epoch;
-	 fa_start_ifetch (new_epoch,
-                          getAddr(resume_pcc),
-                          True,
-			  rg_cur_priv,
+`ifdef ISA_CHERI
+	 let next_pc = getAddr (rg_next_pcc);
+`else
+	 let next_pc = rg_next_pc;
+`endif
+
+	 fa_stageF_redirect (next_pc
 `ifdef RVFI_DII
-                          0,
-`endif
-			  mstatus_MXR,
-			  sstatus_SUM);
-	 stageF.set_full (True);
-
-	 stageD.set_full (False);
-	 stage1.set_full (False);
-	 stage2.set_full (False);
-=======
-   function Action fa_restart_from_halt (Addr resume_pc);
+			     , rg_next_seq
+`endif
+			    );
+      endaction
+   endfunction
+
+   function Action fa_restart_from_halt (
+`ifdef ISA_CHERI
+					 CapReg resume_pcc
+`else
+					 Addr resume_pc
+`endif
+					 );
       action
->>>>>>> 954865e2
 	 stage3.set_full (False);
 	 stage2.set_full (False);
 	 stage1.set_full (False);
 	 stageD.set_full (False);
 
-<<<<<<< HEAD
-         rg_next_pcc <= cast(resume_pcc);
-
-	 rg_state <= CPU_RUNNING;
-=======
-	 fa_stageF_redirect (resume_pc);
->>>>>>> 954865e2
+`ifdef ISA_CHERI
+	 // Update the badly-named rg_next_pcc as stage1 reads this for
+	 // refreshing PCC.
+	 rg_next_pcc <= cast (resume_pcc);
+`endif
+
+	 fa_stageF_redirect (
+`ifdef ISA_CHERI
+			     getAddr (resume_pcc)
+`else
+			     resume_pc
+`endif
+`ifdef RVFI_DII
+			     , 0
+`endif
+			    );
 
 	 rg_start_CPI_cycles <= mcycle;
 	 rg_start_CPI_instrs <= minstret;
@@ -644,7 +621,8 @@
 
 `ifdef ISA_CHERI
       CapReg dpcc = soc_map.m_pcc_reset_value;
-      rg_ddc <= cast(soc_map.m_ddc_reset_value);
+      rg_ddc <= cast (soc_map.m_ddc_reset_value);
+      WordXL dpc = getAddr (dpcc);
 `else
       WordXL dpc = truncate (soc_map.m_pc_reset_value);
 `endif
@@ -652,19 +630,14 @@
       f_reset_rsps.enq (rg_run_on_reset);
 
       if (rg_run_on_reset) begin
-<<<<<<< HEAD
-	 fa_restart (
-`ifdef ISA_CHERI
-                     dpcc
-`else
-                     dpc
-`endif
-                        );
-	 $display ("%0d: %m.rl_reset_complete: restart at PC = 0x%0h", mcycle, getAddr(dpcc));
-=======
 	 $display ("%0d: %m.rl_reset_complete: restart at PC = 0x%0h", mcycle, dpc);
-	 fa_restart_from_halt (dpc);
->>>>>>> 954865e2
+	 fa_restart_from_halt (
+`ifdef ISA_CHERI
+			       dpcc
+`else
+			       dpc
+`endif
+	                      );
       end
       else begin
 	 rg_state <= CPU_DEBUG_MODE;
@@ -819,20 +792,7 @@
       Bool stage1_full = (stage1.out.ostatus != OSTATUS_EMPTY);
       Bool stageD_full = (stageD.out.ostatus != OSTATUS_EMPTY);
       Bool stageF_full = (stageF.out.ostatus != OSTATUS_EMPTY);
-<<<<<<< HEAD
-
-      // ----------------
-      // Signal from Stage1 back to StageF. Valid (e, pc2) says:
-      //  - re-start fetching from pc2, with new epoch e.
-
-`ifdef RVFI_DII
-      Maybe #(Tuple3 #(Epoch, PCC_T, Dii_Id)) redirect = tagged Invalid;
-`else
-      Maybe #(Tuple2 #(Epoch, PCC_T)) redirect = tagged Invalid;
-`endif
-=======
       Bool redirect    = False;
->>>>>>> 954865e2
 
       // ----------------
       // Stage3 sink (does regfile writebacks)
@@ -854,21 +814,18 @@
 	 stage3.enq (stage2.out.data_to_stage3);  stage3_full = True;
 	 stage2.deq;                              stage2_full = False;
 
-<<<<<<< HEAD
-`ifdef INCLUDE_TANDEM_VERIF
-	 // To Verifier
-	 let trace_data = stage2.out.trace_data;
-	 f_trace_data.enq (trace_data);
-`elsif RVFI
-	 let outpacket = getRVFIInfoCondensed(stage2.out.data_to_stage3, ?, minstret, False,
-	                            0, rg_handler,rg_donehalt);
-     rg_donehalt <= outpacket.rvfi_halt;
-     f_to_verifier.enq(outpacket);
-     rg_handler <= False;
-`endif
-
-=======
->>>>>>> 954865e2
+`ifdef RVFI
+	 let outpacket = getRVFIInfoCondensed(stage2.out.data_to_stage3,
+					      ?,
+					      minstret,
+					      False,
+					      0,
+					      rg_handler,rg_donehalt);
+	 rg_donehalt <= outpacket.rvfi_halt;
+	 f_to_verifier.enq(outpacket);
+	 rg_handler <= False;
+`endif
+
 	 // Increment csr_INSTRET.
 	 // Note: this instr cannot be a CSRRx updating INSTRET, since
 	 // CSRRx is done off-pipe
@@ -891,32 +848,24 @@
 	       if (cur_verbosity > 1)
 		  $display ("    rl_pipe: Discarding stage1 due to redirection");
 	    end
-<<<<<<< HEAD
 	    else begin
-               let enq_s2 = (! stage1.out.redirect) || (stageF.out.ostatus != OSTATUS_BUSY);
+	       let enq_s2 = (! stage1.out.redirect) || (stageF.out.ostatus != OSTATUS_BUSY);
 	       stage2.enq (stage1.out.data_to_stage2, enq_s2);
-               if (enq_s2) begin
-	          stage1.deq;                              stage1_full = False;
-                  stage2_full = True;
-	          if (stage1.out.redirect) begin
-		  let new_epoch <- fav_update_epoch;
+	       if (enq_s2) begin
+		  stage1.deq;                              stage1_full = False;
+		  stage2_full = True;
+		  if (stage1.out.redirect) begin
+`ifdef ISA_CHERI
+		     rg_next_pcc <= toCapPipe (stage1.out.next_pcc);
+`else
+		     rg_next_pc <= stage1.out.next_pc;
+`endif
 `ifdef RVFI_DII
-                  redirect = Valid(tuple3(new_epoch, stage1.out.next_pcc, stage1.out.data_to_stage2.instr_seq + 1));
-`else
-                  redirect = Valid(tuple2(new_epoch, stage1.out.next_pcc));
-`endif
-                  end
-               end
-=======
-	    else if ((! stage1.out.redirect) || (stageF.out.ostatus != OSTATUS_BUSY)) begin
-	       stage2.enq (stage1.out.data_to_stage2);  stage2_full = True;
-	       stage1.deq;                              stage1_full = False;
-
-	       if (stage1.out.redirect) begin
-		  rg_next_pc <= stage1.out.next_pc;
-		  redirect    = True;
+		     rg_next_seq <= stage1.out.data_to_stage2.instr_seq + 1;
+`endif
+		     redirect = True;
+		  end
 	       end
->>>>>>> 954865e2
 	    end
 	 end
 
@@ -943,56 +892,21 @@
       if (   (! stageF_full)
 	  && (stageF.out.ostatus == OSTATUS_PIPE))
 	 begin
-<<<<<<< HEAD
-	    // No-redirect case (use current epoch, predicted PC)
-	    Epoch   epoch            = stageF.out.data_to_stageD.epoch;
-	    WordXL  next_fetch_addr  = stageF.out.data_to_stageD.pred_fetch_addr;
-`ifdef RVFI_DII
-            Dii_Id new_instr_seq = stageF.out.data_to_stageD.instr_seq + 1;
-`endif
-
-	    // Override, if stage1 is redirecting
-	    if (redirect matches tagged Valid { .e, .pcc2
-`ifdef RVFI_DII
-                                                         , .inseq
-`endif
-
-                                                          }) begin
-	       epoch   = e;
-               rg_next_pcc <= toCapPipe(pcc2);
-	       next_fetch_addr = getAddr(toCapPipe(pcc2));
-`ifdef RVFI_DII
-               new_instr_seq = inseq;
-`endif
-	    end
-
-=======
->>>>>>> 954865e2
 	    CF_Info cf_info = cf_info_none;
 	    if (   (stage1.out.ostatus == OSTATUS_PIPE)
 		&& (stage1.out.control != CONTROL_DISCARD))
 	       cf_info = stage1.out.cf_info;
 
-<<<<<<< HEAD
-	    fa_start_ifetch (epoch,
-                             next_fetch_addr,
-                             isValid(redirect),
-			     rg_cur_priv,
-`ifdef RVFI_DII
-                             new_instr_seq,
-`endif
-			     mstatus_MXR,
-			     sstatus_SUM);
-
-	    // Train the branch predictor
-	    stageF.bp_train (stageF.out.data_to_stageD.fetch_addr,
-=======
 	    if (redirect)
 	       rg_state <= CPU_START_TRAP_HANDLER;
 	    else begin
 	       stageF.enq (stageF.out.data_to_stageD.epoch,
-			   stageF.out.data_to_stageD.pred_pc,
+			   stageF.out.data_to_stageD.pred_fetch_addr,
+			   False,
 			   rg_cur_priv,
+`ifdef RVFI_DII
+			   stageF.out.data_to_stageD.instr_seq + 1,
+`endif
 			   sstatus_SUM,
 			   mstatus_MXR,
 			   csr_regfile.read_satp);
@@ -1000,8 +914,7 @@
 	    end
 
 	    // Train branch predictor
-	    stageF.bp_train (stageF.out.data_to_stageD.pc,
->>>>>>> 954865e2
+	    stageF.bp_train (stageF.out.data_to_stageD.fetch_addr,
 			     stageF.out.data_to_stageD.is_i32_not_i16,
 			     stageF.out.data_to_stageD.instr,
 			     cf_info);
@@ -1032,13 +945,9 @@
       rg_next_seq        <= stage2.out.data_to_stage3.instr_seq + 1;
 `endif
 `ifdef INCLUDE_TANDEM_VERIF
-<<<<<<< HEAD
-      rg_trap_trace_data <= stage2.out.trace_data;
+      rg_trap_trace_data <= stage2.out.data_to_stage3.trace_data;
 `elsif RVFI
       rg_trap_trace_data <= Right(stage2.out.data_to_stage3);
-=======
-      rg_trap_trace_data <= stage2.out.data_to_stage3.trace_data;
->>>>>>> 954865e2
 `endif
 
       rg_state           <= CPU_TRAP;
@@ -1215,6 +1124,7 @@
       rg_scr_pcc <= stage1.out.data_to_stage2.pcc;
       rg_next_pcc <= toCapPipe(stage1.out.next_pcc);
       rg_csr_val1 <= stage1.out.data_to_stage2.val1;
+
 `ifdef RVFI_DII
       rg_next_seq <= stage1.out.data_to_stage2.instr_seq + 1;
 `endif
@@ -1631,44 +1541,14 @@
    // waiting for stageF to be non-busy (servicing a previous request)
 
    rule rl_stage1_restart_after_csrrx (   (rg_state == CPU_CSRRX_RESTART)
-<<<<<<< HEAD
 				       && (stageF.out.ostatus != OSTATUS_BUSY)
 				       && f_run_halt_reqs_empty);
-`ifdef ISA_CHERI
-      let next_pcc   = stage1.out.next_pcc;
-`else
-      let next_pc    = stage1.out.next_pc;
-`endif
-      let new_epoch <- fav_update_epoch;
-
-      fa_start_ifetch (new_epoch,
-		       getAddr(toCapPipe(next_pcc)),
-`ifdef ISA_CHERI
-                       True,
-`endif
-		       rg_cur_priv,
-`ifdef RVFI_DII
-                       rg_next_seq,
-`endif
-		       mstatus_MXR,
-		       sstatus_SUM);
-=======
-				       && (stageF.out.ostatus != OSTATUS_BUSY));
       if (cur_verbosity > 1)
 	 $display ("%0d: %m.rl_stage1_restart_after_csrrx", mcycle);
->>>>>>> 954865e2
 
       stageD.set_full (False);
       stage1.set_full (False);    fa_step_check;
-<<<<<<< HEAD
-
-      rg_state <= CPU_RUNNING;
-      if (cur_verbosity > 1)
-	 $display ("%0d: rl_stage1_restart_after_csrrx: minstret:%0d  pc:%0x  cur_priv:%0d  epoch:%0d",
-		   mcycle, minstret, getPC(next_pcc), rg_cur_priv, new_epoch);
-=======
-      fa_stageF_redirect (rg_next_pc);
->>>>>>> 954865e2
+      fa_stageF_redirect_next_pcc;
    endrule
 
    // ================================================================
@@ -1760,6 +1640,11 @@
 `else
       rg_next_pc <= stage1.out.next_pc;
 `endif
+
+`ifdef RVFI_DII
+      rg_next_seq <= stage1.out.data_to_stage2.instr_seq + 1;
+`endif
+
       near_mem.server_fence_i.request.put (?);
       rg_state <= CPU_FENCE_I;
 
@@ -1794,27 +1679,9 @@
       let dummy <- near_mem.server_fence_i.response.get;
 
       // Resume pipe
-<<<<<<< HEAD
-      rg_state <= CPU_RUNNING;
-      let new_epoch <- fav_update_epoch;
-      fa_start_ifetch (new_epoch,
-                       getAddr(rg_next_pcc),
-`ifdef ISA_CHERI
-                       True,
-`endif
-		       rg_cur_priv,
-`ifdef RVFI_DII
-                       stage1.out.data_to_stage2.instr_seq + 1,
-`endif
-		       mstatus_MXR,
-		       sstatus_SUM);
-
-      stageF.set_full (True);
-=======
->>>>>>> 954865e2
       stageD.set_full (False);
       stage1.set_full (False);    fa_step_check;
-      fa_stageF_redirect (rg_next_pc);
+      fa_stageF_redirect_next_pcc;
 
       if (cur_verbosity > 1)
 	 $display ("    CPU.rl_finish_FENCE_I");
@@ -1838,6 +1705,11 @@
 `else
       rg_next_pc <= stage1.out.next_pc;
 `endif
+
+`ifdef RVFI_DII
+      rg_next_seq <= stage1.out.data_to_stage2.instr_seq + 1;
+`endif
+
       near_mem.server_fence.request.put (?);
       rg_state <= CPU_FENCE;
 
@@ -1872,27 +1744,9 @@
       let dummy <- near_mem.server_fence.response.get;
 
       // Resume pipe
-<<<<<<< HEAD
-      rg_state <= CPU_RUNNING;
-      let new_epoch <- fav_update_epoch;
-      fa_start_ifetch (new_epoch,
-                       getAddr(rg_next_pcc),
-`ifdef ISA_CHERI
-                       True,
-`endif
-		       rg_cur_priv,
-`ifdef RVFI_DII
-                       stage1.out.data_to_stage2.instr_seq + 1,
-`endif
-		       mstatus_MXR,
-		       sstatus_SUM);
-      stageF.set_full (True);
-
-=======
->>>>>>> 954865e2
       stageD.set_full (False);
       stage1.set_full (False);    fa_step_check;
-      fa_stageF_redirect (rg_next_pc);
+      fa_stageF_redirect_next_pcc;
 
       if (cur_verbosity > 1)
 	 $display ("    CPU.rl_finish_FENCE");
@@ -1901,17 +1755,6 @@
    // ================================================================
    // Stage1: nonpipe special: SFENCE.VMA
 
-<<<<<<< HEAD
-=======
-`ifdef ISA_C
-   // TODO: analyze this carefully; added to resolve a blockage
-   // imem_rl_fetch_next_32b is in CPU_Fetch_C.bsv, and calls imem32.req (near_mem.imem_req).
-   // fa_stageF_redirect calls stageF.enq which also calls imem.req which calls imem32.req.
-   // But cond_i32_odd_fetch_next should make these rules mutually exclusive; why doesn't bsc realize this?
-   (* descending_urgency = "imem_rl_fetch_next_32b, rl_stage1_SFENCE_VMA" *)
-`endif
-
->>>>>>> 954865e2
    rule rl_stage1_SFENCE_VMA (   (rg_state== CPU_RUNNING)
 			      && (! halting)
 			      && (stage3.out.ostatus == OSTATUS_EMPTY)
@@ -1927,6 +1770,11 @@
 `else
       rg_next_pc <= stage1.out.next_pc;
 `endif
+
+`ifdef RVFI_DII
+      rg_next_seq <= stage1.out.data_to_stage2.instr_seq + 1;
+`endif
+
       // Tell Near_Mem to do its SFENCE_VMA
       near_mem.sfence_vma;
       rg_state <= CPU_SFENCE_VMA;
@@ -1961,27 +1809,9 @@
       // Note: Await mem system SFENCE.VMA completion, if SFENCE.VMA becomes split-phase
 
       // Resume pipe
-<<<<<<< HEAD
-      rg_state <= CPU_RUNNING;
-      let new_epoch <- fav_update_epoch;
-      fa_start_ifetch (new_epoch,
-                       getAddr(rg_next_pcc),
-`ifdef ISA_CHERI
-                       True,
-`endif
-		       rg_cur_priv,
-`ifdef RVFI_DII
-                       stage1.out.data_to_stage2.instr_seq + 1,
-`endif
-		       mstatus_MXR,
-		       sstatus_SUM);
-      stageF.set_full (True);
-
-=======
->>>>>>> 954865e2
       stageD.set_full (False);
       stage1.set_full (False);    fa_step_check;
-      fa_stageF_redirect (rg_next_pc);
+      fa_stageF_redirect_next_pcc;
 
       if (cur_verbosity > 1)
 	 $display ("    CPU.rl_finish_SFENCE_VMA");
@@ -2005,6 +1835,11 @@
 `else
       rg_next_pc <= stage1.out.next_pc;
 `endif
+
+`ifdef RVFI_DII
+      rg_next_seq <= stage1.out.data_to_stage2.instr_seq + 1;
+`endif
+
       rg_state   <= CPU_WFI_PAUSED;
 
       stageD.set_full (False);
@@ -2030,17 +1865,11 @@
    rule rl_WFI_resume (   (rg_state == CPU_WFI_PAUSED)
 		       && (   csr_regfile.wfi_resume
 			   || stop_step_req)
-<<<<<<< HEAD
 		       && (stageF.out.ostatus != OSTATUS_BUSY)
 		       && f_run_halt_reqs_empty);
-      if (cur_verbosity > 1) $display ("%0d: %m.rl_WFI_resume", mcycle);
-
-      // Debug
-      if (cur_verbosity >= 1)
-	 $display ("    WFI resume");
-
-      // Resume pipe (it will handle the interrupt, if one is pending)
-      rg_state <= CPU_RUNNING;
+      if (cur_verbosity > 1)
+	 $display ("%0d: %m.rl_WFI_resume", mcycle);
+
 `ifdef RVFI
       let outpacket = getRVFIInfoS1(stage1.out.data_to_stage2,Invalid,Invalid,minstret,False,0,rg_handler,rg_donehalt);
       rg_donehalt <= outpacket.rvfi_halt;
@@ -2048,28 +1877,9 @@
       rg_handler <= False;
 `endif
 
-      let new_epoch <- fav_update_epoch;
-      fa_start_ifetch (new_epoch,
-                       getAddr(rg_next_pcc),
-`ifdef ISA_CHERI
-                       True,
-`endif
-		       rg_cur_priv,
-`ifdef RVFI_DII
-                       stage1.out.data_to_stage2.instr_seq + 1,
-`endif
-		       mstatus_MXR,
-		       sstatus_SUM);
-      stageF.set_full (True);
-=======
-		       && (stageF.out.ostatus != OSTATUS_BUSY));
-      if (cur_verbosity > 1)
-	 $display ("%0d: %m.rl_WFI_resume", mcycle);
-
       // Resume pipe (it will handle the interrupt, if one is pending)
->>>>>>> 954865e2
       stageD.set_full (False);
-      fa_stageF_redirect (rg_next_pc);
+      fa_stageF_redirect_next_pcc;
    endrule: rl_WFI_resume
 
    // ----------------
@@ -2087,28 +1897,10 @@
    // external interrupt and RET rules. Separated to break long timing
    // paths from stage2 and stage3 status to IFetch
 
-<<<<<<< HEAD
    rule rl_trap_fetch (   (rg_state == CPU_START_TRAP_HANDLER)
 		       && f_run_halt_reqs_empty);
-      let new_epoch <- fav_update_epoch;
-      fa_start_ifetch (new_epoch,
-                       getAddr(rg_next_pcc),
-`ifdef ISA_CHERI
-                       True,
-`endif
-		       rg_cur_priv,
-`ifdef RVFI_DII
-                       rg_next_seq,
-`endif
-		       rg_mstatus_MXR,
-		       rg_sstatus_SUM);
-      stageF.set_full (True);
-=======
-   rule rl_trap_fetch ((rg_state == CPU_START_TRAP_HANDLER)
-		       && (stageF.out.ostatus != OSTATUS_BUSY));
->>>>>>> 954865e2
       stageD.set_full (False);
-      fa_stageF_redirect (rg_next_pc);
+      fa_stageF_redirect_next_pcc;
    endrule: rl_trap_fetch
 
    // ================================================================
@@ -2285,28 +2077,17 @@
       let dpcc = csr_regfile.read_dpcc;
 `else
       let dpc = csr_regfile.read_dpc;
-<<<<<<< HEAD
-`endif
-      fa_restart (
-`ifdef ISA_CHERI
-                  cast(dpcc)
-`else
-                  dpc
-`endif
-                  );
-      //$display ("%0d: %m.rl_debug_run: restart at PC = 0x%0h", mcycle, dpc);
+`endif
+      fa_restart_from_halt (
+`ifdef ISA_CHERI
+			    cast(dpcc)
+`else
+			    dpc
+`endif
+			   );
 
       // Notify debugger that we've started running
       f_run_halt_rsps.enq (True);
-
-      //if (cur_verbosity > 1)
-	 //$display ("%0d: %m.rl_debug_run: 'run' from dpc 0x%0h", mcycle, dpc);
-=======
-      fa_restart_from_halt (dpc);
-
-      // Notify debugger that we've started running
-      f_run_halt_rsps.enq (True);
->>>>>>> 954865e2
    endrule
 
    rule rl_debug_run_redundant ((f_run_halt_reqs.first == True) && fn_is_running (rg_state));
