// Copyright (c) 2016-2019 Bluespec, Inc. All Rights Reserved

//-
// RVFI_DII + CHERI modifications:
//     Copyright (c) 2018 Jack Deeley (RVFI_DII)
//     Copyright (c) 2018-2019 Peter Rugg (RVFI_DII + CHERI)
// AXI (user fields) modifications:
//     Copyright (c) 2019 Alexandre Joannou
//     Copyright (c) 2019 Peter Rugg
//     Copyright (c) 2019 Jonathan Woodruff
//     All rights reserved.
//
//     This software was developed by SRI International and the University of
//     Cambridge Computer Laboratory (Department of Computer Science and
//     Technology) under DARPA contract HR0011-18-C-0016 ("ECATS"), as part of the
//     DARPA SSITH research programme.
//-

package CPU;

// ================================================================
// This is the "Flute_V3" CPU, implementing the RISC-V ISA.
// - RV32/64, ACDFIMSU, 5-stage in order pipeline with branch prediction.
// - Optional Debug Module connection
// - Optional Tandem Verification connection.

`ifdef EXTERNAL_DEBUG_MODULE
`undef INCLUDE_GDB_CONTROL
`endif

// ================================================================
// Exports

export mkCPU;

// ================================================================
// BSV library imports

import FIFOF        :: *;
import SpecialFIFOs :: *;
import GetPut       :: *;
import ClientServer :: *;
import Connectable  :: *;
import ConfigReg    :: *;

// ----------------
// BSV additional libs

import GetPut_Aux :: *;
import Semi_FIFOF :: *;
import AXI4       :: *;

// ================================================================
// Project imports

import ISA_Decls :: *;

import TV_Info   :: *;

`ifdef RVFI
import Verifier  :: *;
import RVFI_DII  :: *;
`endif
`ifdef RVFI_DII
import Flute_RVFI_DII_Bridge :: *;
`else
`ifdef ISA_C
// 'C' extension (16b compressed instructions)
import CPU_Fetch_C  :: *;
`endif
`endif

import GPR_RegFile :: *;
`ifdef ISA_F
import FPR_RegFile :: *;
`endif
import CSR_RegFile :: *;
import CPU_Globals :: *;
import CPU_IFC     :: *;

import CPU_StageF :: *;    // Fetch
import CPU_StageD :: *;    // Decode
import CPU_Stage1 :: *;    // Execute
import CPU_Stage2 :: *;    // Memory and long-latency ops
import CPU_Stage3 :: *;    // Writeback

import Near_Mem_IFC :: *;    // Caches or TCM

`ifdef Near_Mem_Caches
import Near_Mem_Caches :: *;
`endif

`ifdef Near_Mem_TCM
import Near_Mem_TCM :: *;
`endif

`ifdef INCLUDE_GDB_CONTROL
import Debug_Module   :: *;
import DM_CPU_Req_Rsp :: *;
`endif

`ifdef ISA_CHERI
import CHERICap :: *;
import CHERICC_Fat :: *;
`endif

// System address map and pc_reset value
import SoC_Map :: *;

// ================================================================
// Major States of CPU

typedef enum {CPU_RESET1,
	      CPU_RESET2,

`ifdef INCLUDE_GDB_CONTROL
	      CPU_GDB_PAUSING,      // On GDB breakpoint, while waiting for fence completion
`endif
	      CPU_DEBUG_MODE,       // Stopped (normally for debugger)
	      CPU_RUNNING,          // Normal operation
	      CPU_TRAP,
	      CPU_START_TRAP_HANDLER,
	      CPU_CSRRW_2,
	      CPU_CSRR_S_or_C_2,
`ifdef ISA_CHERI
              CPU_SCR_W_2,
`endif
	      CPU_CSRRX_RESTART,    // Restart pipe after a CSRRX instruction
	      CPU_FENCE_I,          // While waiting for FENCE.I to complete in Near_Mem
	      CPU_FENCE,            // While waiting for FENCE to complete in Near_Mem
	      CPU_SFENCE_VMA,       // While waiting for FENCE.VMA to complete in Near_Mem

	      CPU_WFI_PAUSED        // On WFI pause
   } CPU_State
deriving (Eq, Bits, FShow);

function Bool fn_is_running (CPU_State  cpu_state);
   return (   (cpu_state != CPU_RESET1)
	   && (cpu_state != CPU_RESET2)
`ifdef INCLUDE_GDB_CONTROL
	   && (cpu_state != CPU_GDB_PAUSING)
	   && (cpu_state != CPU_DEBUG_MODE)
`endif
	   );
endfunction

// ================================================================

(* synthesize *)
module mkCPU (CPU_IFC);

   // ----------------
   // System address map and pc reset value
   SoC_Map_IFC  soc_map  <- mkSoC_Map;

   // ----------------
   // General purpose registers and CSRs
   GPR_RegFile_IFC  gpr_regfile  <- mkGPR_RegFile;
`ifdef ISA_F
   FPR_RegFile_IFC  fpr_regfile  <- mkFPR_RegFile;
`endif

   CSR_RegFile_IFC  csr_regfile  <- mkCSR_RegFile;

   // ----------------
   // Some commonly used CSR values
   let mcycle   = csr_regfile.read_csr_mcycle;
   let mstatus  = csr_regfile.read_mstatus;
   let misa     = csr_regfile.read_misa;
   let minstret = csr_regfile.read_csr_minstret;

   // MSTATUS.MXR and SSTATUS.SUM for Virtual Memory access control
   Bit #(1) mstatus_MXR = mstatus [19];
`ifdef ISA_PRIV_S
   Bit #(1) sstatus_SUM = (csr_regfile.read_sstatus) [18];
`else
   Bit #(1) sstatus_SUM = 0;
`endif

   // ----------------
   // Near mem (caches or TCM, for example)
   Near_Mem_IFC  near_mem <- mkNear_Mem;

   // ----------------
   // If using Direct Instruction Injection then make a
   // bridge that can insert instructions as if it were
   // an instruction cache.
`ifdef RVFI_DII
   Flute_RVFI_DII_Bridge_IFC rvfi_bridge <- mkFluteRVFIDIIBridge;
   IMem_IFC imem = rvfi_bridge.instr_CPU;
   Reg#(Dii_Id) rg_next_seq <- mkRegU; // Next sequence number to request when trapping
`elsif ISA_C
      // Take imem as is from near_mem or RVFI_DII, or use wrapper for 'C' extension
   IMem_IFC imem <- mkCPU_Fetch_C (near_mem.imem);
`else
     IMem_IFC imem = near_mem.imem;
`endif

   // ----------------
   // For debugging

   // Verbosity: 0=quiet; 1=instruction trace; 2=more detail
   Reg #(Bit #(4))  cfg_verbosity <- mkConfigReg (1);

   // Verbosity is 0 as long as # of instrs retired is <= cfg_logdelay
   Reg #(Bit #(64))  cfg_logdelay <- mkConfigReg (0);

   // Current verbosity, taking into account log delay
   Bit #(4)  cur_verbosity = ((minstret < cfg_logdelay) ? 0 : cfg_verbosity);

   // ----------------
   // Major CPU states
   Reg #(CPU_State)  rg_state    <- mkReg (CPU_RESET1);
   Reg #(Priv_Mode)  rg_cur_priv <- mkReg (m_Priv_Mode);
   Reg #(Epoch)      rg_epoch    <- mkRegU;

   // These regs save info on a trap in Stage1 or Stage2
   Reg #(Trap_Info_Pipe) rg_trap_info       <- mkRegU;
   Reg #(Bool)       rg_trap_interrupt  <- mkRegU;
   Reg #(Instr)      rg_trap_instr      <- mkRegU;
`ifdef INCLUDE_TANDEM_VERIF
   Reg #(Trace_Data) rg_trap_trace_data <- mkRegU;
`elsif RVFI
   Reg #(Either#(Data_Stage1_to_Stage2, Data_Stage2_to_Stage3)) rg_trap_trace_data <- mkRegU;
`endif

   // Save next_pc across split-phase FENCE.I and other split-phase ops. This
   // register is also used for initiating fetches on a trap or external
   // interrupt
`ifdef ISA_CHERI
   Reg#(CapPipe) rg_next_pcc <- mkRegU;
   Reg#(CapPipe) rg_ddc <- mkRegU; //TODO move this to CSR_RegFile_MSU
`else
   Reg #(WordXL) rg_next_pc <- mkRegU;
`endif

   // Save CSR info in CSRRx istrs to handle in separate rules
`ifdef ISA_CHERI
   Reg #(PCC_T) rg_scr_pcc <- mkRegU;
`else
   Reg #(WordXL) rg_csr_pc   <- mkRegU;
`endif
   Reg #(Pipeline_Val#(CapPipe)) rg_csr_val1 <- mkRegU;

   // Save sstatus_SUM and mstatus_MXR to initiate fetches on an external
   // interrupt
   Reg #(Bit #(1)) rg_sstatus_SUM <- mkRegU;
   Reg #(Bit #(1)) rg_mstatus_MXR <- mkRegU;

   // ----------------
   // Pipeline stages

   CPU_Stage3_IFC stage3 <- mkCPU_Stage3 (cur_verbosity,
					  gpr_regfile,
`ifdef ISA_F
					  fpr_regfile,
`endif
					  csr_regfile);

   CPU_Stage2_IFC stage2 <- mkCPU_Stage2 (cur_verbosity, csr_regfile, near_mem.dmem);

   CPU_Stage1_IFC  stage1 <- mkCPU_Stage1 (cur_verbosity,
					   gpr_regfile,
					   stage2.out.bypass,
					   stage3.out.bypass,
`ifdef ISA_CHERI
                                           fromCapPipe(rg_next_pcc),
                                           rg_ddc,
`endif
`ifdef ISA_F
					   fpr_regfile,
					   stage2.out.fbypass,
					   stage3.out.fbypass,
`endif
					   csr_regfile,
					   rg_epoch,
					   rg_cur_priv);

   CPU_StageD_IFC  stageD <- mkCPU_StageD (cur_verbosity, misa);

   CPU_StageF_IFC  stageF <- mkCPU_StageF (cur_verbosity, imem);

   // ----------------
   // Interrupt pending based on current priv, mstatus.ie, mie and mip registers

   Bool interrupt_pending = (   isValid (csr_regfile.interrupt_pending (rg_cur_priv))
			     || csr_regfile.nmi_pending);

   // ----------------
   // Reset requests and responses

   FIFOF #(Bool)  f_reset_reqs <- mkFIFOF;
   FIFOF #(Bool)  f_reset_rsps <- mkFIFOF;

   // ----------------
   // Communication to/from External debug module

`ifdef INCLUDE_GDB_CONTROL

   // Debugger run-control
   FIFOF #(Bool)  f_run_halt_reqs <- mkFIFOF;
   FIFOF #(Bool)  f_run_halt_rsps <- mkFIFOF;

   Bool f_run_halt_reqs_empty = (! f_run_halt_reqs.notEmpty);

   // Stop-request from debugger (e.g., GDB ^C or Dsharp 'stop')
   Reg #(Bool) rg_stop_req <- mkReg (False);

   // Count instrs after step-request from debugger (via dcsr.step)
   Reg #(Bit #(1))  rg_step_count <- mkReg (0);

   // Debugger GPR read/write request/response
   FIFOF #(DM_CPU_Req #(5,  XLEN)) f_gpr_reqs <- mkFIFOF;
   FIFOF #(DM_CPU_Rsp #(XLEN))     f_gpr_rsps <- mkFIFOF;

`ifdef ISA_F
   // Debugger FPR read/write request/response
   FIFOF #(DM_CPU_Req #(5,  FLEN)) f_fpr_reqs <- mkFIFOF;
   FIFOF #(DM_CPU_Rsp #(FLEN))     f_fpr_rsps <- mkFIFOF;
`endif

   // Debugger CSR read/write request/response
   FIFOF #(DM_CPU_Req #(12, XLEN)) f_csr_reqs <- mkFIFOF;
   FIFOF #(DM_CPU_Rsp #(XLEN))     f_csr_rsps <- mkFIFOF;

`else

   Bool f_run_halt_reqs_empty = True;

`endif

   // ----------------
   // Tandem Verification

`ifdef INCLUDE_TANDEM_VERIF
   FIFOF #(Trace_Data) f_trace_data  <- mkFIFOF;

   // State for deciding if a MIP update needs to be sent into the trace file
   Reg #(WordXL) rg_prev_mip <- mkReg (0);
`elsif RVFI
   FIFOF #(RVFI_DII_Execution #(XLEN,MEMWIDTH))  f_to_verifier <- mkFIFOF;
   Reg   #(Bool)                  rg_handler    <- mkReg (False);
   Reg   #(Bool)                  rg_donehalt       <- mkReg (False);

   Reg #(WordXL) rg_prev_mip <- mkRegU;
`endif

   function Bool mip_cmd_needed ();
`ifdef INCLUDE_TANDEM_VERIF
      // If the MTIP, MSIP, or xEIP bits of MIP have changed, then send a MIP update
      WordXL new_mip = csr_regfile.csr_mip_read;
      Bool mip_has_changed = (new_mip != rg_prev_mip);
      return mip_has_changed;
`elsif RVFI
      WordXL new_mip = csr_regfile.csr_mip_read;
      Bool mip_has_changed = (new_mip != rg_prev_mip);
      return mip_has_changed;
`else
      return False;
`endif
   endfunction: mip_cmd_needed

   // ================================================================
   // Debugging: print instruction trace info

   function fa_emit_instr_trace (instret, pcc, instr, priv);
      action
	 if (cur_verbosity >= 1)
	    $display ("instret:%0d  PC:0x%0h  instr:0x%0h  priv:%0d", instret, getPC(pcc), instr, priv);
      endaction
   endfunction

   // ================================================================
   // CPI measurement in each 'run' (from Debug Mode pause to Debug Mode pause)

   Reg #(Bit #(64))  rg_start_CPI_cycles <- mkRegU;
   Reg #(Bit #(64))  rg_start_CPI_instrs <- mkRegU;

   function Action fa_report_CPI;
      action
	 Bit #(64) delta_CPI_cycles = mcycle - rg_start_CPI_cycles;
	 Bit #(64) delta_CPI_instrs = minstret - rg_start_CPI_instrs;

	 // Make delta_CPI_instrs at least 1, to avoid divide-by-zero
	 if (delta_CPI_instrs == 0)
	    delta_CPI_instrs = delta_CPI_instrs + 1;

	 // Report CPI to 1 decimal place.
	 let x = (delta_CPI_cycles * 10) / delta_CPI_instrs;
	 let cpi     = x / 10;
	 let cpifrac = x % 10;
	 $display ("CPI: %0d.%0d = (%0d/%0d) since last 'continue'",
		   cpi, cpifrac, delta_CPI_cycles, delta_CPI_instrs);
      endaction
   endfunction

   // ================================================================
   // Update epoch and return new value

   function ActionValue #(Epoch) fav_update_epoch ();
      actionvalue
	 let new_epoch = rg_epoch + 1;
	 rg_epoch     <= new_epoch;
	 if (cfg_verbosity > 1)
	    $display ("%0d: fav_update_epoch: %0d -> %0d", mcycle, rg_epoch, new_epoch);
	 return new_epoch;
      endactionvalue
   endfunction

   // ================================================================
   // Feed a new PC into StageF (instruction fetch)

   function Action fa_start_ifetch (Epoch epoch,
				    WordXL  fetch_addr,
                                    Bool refresh_pcc,
				    Priv_Mode priv,
`ifdef RVFI_DII
                                    Dii_Id next_seq,
`endif
				    Bit #(1) mstatus_MXR,
				    Bit #(1) sstatus_SUM);
      action
	 // Initiate the fetch
	 stageF.enq (epoch,
		     fetch_addr,
                     refresh_pcc,
		     priv,
`ifdef RVFI_DII
                     next_seq,
`endif
		     sstatus_SUM,
		     mstatus_MXR,
		     csr_regfile.read_satp);
      endaction
   endfunction

   // ================================================================
   // Actions to restart from Debug Mode (e.g., GDB 'continue' after a breakpoint)
   // We re-initialize CPI_instrs and CPI_cycles.

   function Action fa_restart (
`ifdef ISA_CHERI
                               CapReg resume_pcc
`else
                               Addr resume_pc
`endif
                                                );
      action
	 let new_epoch <- fav_update_epoch;
	 fa_start_ifetch (new_epoch,
                          getAddr(resume_pcc),
                          True,
			  rg_cur_priv,
`ifdef RVFI_DII
                          0,
`endif
			  mstatus_MXR,
			  sstatus_SUM);
	 stageF.set_full (True);

	 stageD.set_full (False);
	 stage1.set_full (False);
	 stage2.set_full (False);
	 stage3.set_full (False);

         rg_next_pcc <= cast(resume_pcc);

	 rg_state <= CPU_RUNNING;

	 rg_start_CPI_cycles <= mcycle;
	 rg_start_CPI_instrs <= minstret;
      endaction
   endfunction

   // ================================================================
   // Debug tracing: show pipe state

   (* no_implicit_conditions, fire_when_enabled *)
   rule rl_show_pipe (   (cur_verbosity > 1)
		      && fn_is_running (rg_state)
		      && (rg_state != CPU_WFI_PAUSED));
      $display ("================================================================");
      $display ("%0d: Pipeline State:  minstret:%0d  cur_priv:%0d  mstatus:%0x  epoch:%0d rg_stage:",
		mcycle, minstret, rg_cur_priv, mstatus, rg_epoch, fshow(rg_state));
      $display ("    ", fshow_mstatus (misa, mstatus));

      $display ("    Stage3: ", fshow (stage3.out));
      $display ("        Bypass  to Stage1: ", fshow (stage3.out.bypass));
`ifdef ISA_F
      $display ("        FBypass to Stage1: ", fshow (stage3.out.fbypass));
`endif
      $display ("    Stage2: pc 0x%08h instr 0x%08h priv %0d",
		getPC(stage2.out.data_to_stage3.pcc),
		stage2.out.data_to_stage3.instr,
		stage2.out.data_to_stage3.priv);
      $display ("        ", fshow (stage2.out));
      $display ("        Bypass  to Stage1: ", fshow (stage2.out.bypass));
`ifdef ISA_F
      $display ("        FBypass to Stage1: ", fshow (stage2.out.fbypass));
`endif

      $display ("    Stage1: pc 0x%08h instr 0x%08h priv %0d",
`ifdef ISA_CHERI
		getPC(stage1.out.data_to_stage2.pcc),
`else
		stage1.out.data_to_stage2.pc,
`endif
		stage1.out.data_to_stage2.instr,
		stage1.out.data_to_stage2.priv);
      $display ("        ", fshow (stage1.out));

//      $display ("    StageD: pc 0x%08h instr 0x%08h priv %0d epoch %0d",
//`ifdef ISA_CHERI
//		getPC(stageD.out.data_to_stage1.pcc),
//`else
//		stageD.out.data_to_stage1.pc,
//`endif
//		stageD.out.data_to_stage1.instr,
//		stageD.out.data_to_stage1.priv,
//		stageD.out.data_to_stage1.epoch);
//      $display ("        ", fshow (stageD.out));
//
//      $display ("    StageF: pc 0x%08h instr 0x%08h priv %0d epoch %0d",
//`ifdef ISA_CHERI
//		getPC(stageF.out.data_to_stageD.pcc),
//`else
//		stageF.out.data_to_stageD.pc,
//`endif
//		stageF.out.data_to_stageD.instr,
//		stageF.out.data_to_stageD.priv,
//		stageF.out.data_to_stageD.epoch);
      $display ("        ", fshow (stageD.out));
      $display ("        ", fshow (stageF.out));
      $display ("----------------");
   endrule

   // ================================================================
   // Reset

   Reg #(Bool) rg_run_on_reset <- mkReg (False);

   rule rl_reset_start (rg_state == CPU_RESET1);
      let run_on_reset <- pop (f_reset_reqs);
      rg_run_on_reset <= run_on_reset;

`ifndef RVFI_DII
      $display ("================================================================");
      $write   ("CPU: Bluespec  RISC-V  Flute  v3.0");
      if (rv_version == RV32)
	 $display (" (RV32)");
      else
	 $display (" (RV64)");
      $display ("Copyright (c) 2016-2019 Bluespec, Inc. All Rights Reserved.");
      $display ("================================================================");
`endif

      gpr_regfile.server_reset.request.put (?);
`ifdef ISA_F
      fpr_regfile.server_reset.request.put (?);
`endif
      csr_regfile.server_reset.request.put (?);
      near_mem.server_reset.request.put (?);

      stageF.server_reset.request.put (?);
      stageD.server_reset.request.put (?);
      stage1.server_reset.request.put (?);
      stage2.server_reset.request.put (?);
      stage3.server_reset.request.put (?);

      rg_cur_priv <= m_Priv_Mode;
      rg_state    <= CPU_RESET2;
      rg_epoch    <= 0;

      if (cur_verbosity != 0)
	 $display ("%0d: %m.rl_reset_start", mcycle);

`ifdef INCLUDE_GDB_CONTROL
      rg_stop_req   <= False;
      rg_step_count <= 0;
`endif

`ifdef INCLUDE_TANDEM_VERIF
      let trace_data = mkTrace_RESET;
      f_trace_data.enq (trace_data);

      rg_prev_mip <= 0;
`endif
   endrule: rl_reset_start

   // ----------------

`ifndef RVFI_DII
`ifdef ISA_C
   // TODO: analyze this carefully; added to resolve a blockage.
   // imem_rl_fetch_next_32b is in CPU_Fetch_C.bsv, and calls imem32.req (near_mem.imem_req).
   // fa_restart calls stageF.enq which also calls imem.req which calls imem32.req.
   // But cond_i32_odd_fetch_next should make these rules mutually exclusive; why doesn't bsc realize this?
   (* descending_urgency = "imem_rl_fetch_next_32b, rl_reset_complete" *)
`endif
`endif

   rule rl_reset_complete (rg_state == CPU_RESET2);
      let ack_gpr <- gpr_regfile.server_reset.response.get;
`ifdef ISA_F
      let ack_fpr <- fpr_regfile.server_reset.response.get;
`endif
      let ack_csr <- csr_regfile.server_reset.response.get;
      let ack_nm  <- near_mem.server_reset.response.get;

      let ackF <- stageF.server_reset.response.get;
      let ackD <- stageD.server_reset.response.get;
      let ack1 <- stage1.server_reset.response.get;
      let ack2 <- stage2.server_reset.response.get;
      let ack3 <- stage3.server_reset.response.get;

`ifdef ISA_CHERI
      CapReg dpcc = soc_map.m_pcc_reset_value;
      rg_ddc <= cast(soc_map.m_ddc_reset_value);
`else
      WordXL dpc = truncate (soc_map.m_pc_reset_value);
`endif

      f_reset_rsps.enq (rg_run_on_reset);

      if (rg_run_on_reset) begin
	 fa_restart (
`ifdef ISA_CHERI
                     dpcc
`else
                     dpc
`endif
                        );
	 $display ("%0d: %m.rl_reset_complete: restart at PC = 0x%0h", mcycle, getAddr(dpcc));
      end
      else begin
	 rg_state <= CPU_DEBUG_MODE;
`ifdef ISA_CHERI
         rg_next_pcc <= cast(dpcc);
`endif
`ifdef INCLUDE_GDB_CONTROL
	 csr_regfile.write_dcsr_cause_priv (DCSR_CAUSE_HALTREQ, m_Priv_Mode);
`ifdef ISA_CHERI
	 csr_regfile.write_dpcc (cast(dpcc));
`else
	 csr_regfile.write_dpc (dpc);
`endif
`endif
	 $display ("%0d: %m.rl_reset_complete: entering DEBUG_MODE", mcycle);
      end
   endrule: rl_reset_complete

   // ================================================================
   // Various conditions on the pipe

   Bool pipe_is_empty = (   (stage3.out.ostatus == OSTATUS_EMPTY)
			 && (stage2.out.ostatus == OSTATUS_EMPTY)
			 && (stage1.out.ostatus == OSTATUS_EMPTY)
			 && (stageD.out.ostatus == OSTATUS_EMPTY)
			 && (stageF.out.ostatus == OSTATUS_EMPTY));

   // The pipe is ready to execute a non-pipe if any stage has NONPIPE
   // and all stages downstream of that stage are EMPTY
   Bool pipe_has_nonpipe = (   (stage3.out.ostatus == OSTATUS_NONPIPE)
			    || (   (stage3.out.ostatus == OSTATUS_EMPTY)
				&& (stage2.out.ostatus == OSTATUS_NONPIPE))
			    || (   (stage3.out.ostatus == OSTATUS_EMPTY)
				&& (stage2.out.ostatus == OSTATUS_EMPTY)
				&& (stage1.out.ostatus == OSTATUS_NONPIPE)));

   // Stage 1 contains an architectural (not mis-predicted) instruction
   Bool stage1_has_arch_instr = (   (   (stage1.out.ostatus == OSTATUS_PIPE)
				     && (stage1.out.control != CONTROL_DISCARD))
				 || (stage1.out.ostatus == OSTATUS_NONPIPE));

`ifdef INCLUDE_GDB_CONTROL
   Bool stop_step_req = (   rg_stop_req
			 || rg_step_count == 1);
`else
   Bool stop_step_req = False;
`endif

   // Debugger stop and step should only happen on architectural instructions
   Bool stop_step_halt = stage1_has_arch_instr && stop_step_req;

   // Halting conditions
   Bool halting = (stop_step_halt || mip_cmd_needed || (interrupt_pending && stage1_has_arch_instr));
   // Stage1 can halt only when actually contains an instruction, downstream is
   // empty and, if a branch misprediction, StageF is able to be redirected.
   Bool stage1_halted = (   halting
			 && (   (stage1.out.ostatus == OSTATUS_PIPE)
			     || (stage1.out.ostatus == OSTATUS_NONPIPE))
			 && (   (! stage1.out.redirect)
			     || (stageF.out.ostatus != OSTATUS_BUSY))
			 && (stage2.out.ostatus == OSTATUS_EMPTY)
			 && (stage3.out.ostatus == OSTATUS_EMPTY));

   // Stage1 halt reasons, in decreasing priority order
   Bool stage1_send_mip_cmd   = stage1_halted && mip_cmd_needed;
   Bool stage1_take_interrupt = stage1_halted && (! mip_cmd_needed) && interrupt_pending && stage1_has_arch_instr;
   Bool stage1_stop           = stage1_halted && (! mip_cmd_needed) && (! (interrupt_pending && stage1_has_arch_instr));

   // ================================================================
   // Every time an instruction finishes stage 1
   //    (i.e., stage1.set_full () is invoked, and Stage 1 has an architectural instruction)
   // this function checks if this is a 'stepped' instruction
   //    (i.e., dcsr.step is set and rg_step_count == 0)
   // If so, set rg_step_count <= 1 so the stage will halt on the next
   // architectural instruction.

   function Action fa_step_check;
      action
`ifdef INCLUDE_GDB_CONTROL
	 if (   stage1_has_arch_instr
	    && csr_regfile.read_dcsr_step
	    && (rg_step_count == 0)) begin

	    rg_step_count <= 1;
	 end
`endif
      endaction
   endfunction

   // ================================================================

`ifdef INCLUDE_TANDEM_VERIF
   rule rl_stage1_mip_cmd (   (rg_state == CPU_RUNNING)
			   && stage1_send_mip_cmd);
      WordXL new_mip = csr_regfile.csr_mip_read;
      rg_prev_mip <= new_mip;

      let trace_data = mkTrace_CSR_WRITE (csr_addr_mip, new_mip);
      f_trace_data.enq (trace_data);

      if (cur_verbosity > 1)
	 $display ("%0d: %m.rl_stage1_mip_cmd: MIP new 0x%0h, old 0x%0h", mcycle, new_mip, rg_prev_mip);
   endrule
`elsif RVFI
   rule rl_stage1_mip_cmd (   (rg_state == CPU_RUNNING)
			   && stage1_send_mip_cmd);
      WordXL new_mip = csr_regfile.csr_mip_read;
      rg_prev_mip <= new_mip;

      if (cur_verbosity > 1)
	 $display ("%0d: CPU.rl_stage1_mip_cmd: new MIP = ", mcycle, fshow(new_mip));
   endrule
`endif

   // ================================================================
   // PIPELINE BEHAVIOR (excluding nonpipe special instructions and exceptions)

   // We do not attempt to manage CSR values in the pipeline like GPRs
   // (read reg, writeback, bypassing) because of complexity: too many
   // CSRs can change simultaneously.  A CSRRx instruction in stage1
   // is stalled until downstream stages are empty. Then, we delay for
   // a cycle before restarting the pipe by re-fetching the next
   // instr, since the fetch may need the just-written CSR value.

`ifdef ISA_CHERI
   rule rl_dmem_commit (stage2.out.check_success);
       near_mem.dmem.commit;
   endrule
`endif

`ifndef RVFI_DII
`ifdef ISA_C
   // TODO: analyze this carefully; added to resolve a blockage
   // imem_rl_fetch_next_32b is in CPU_Fetch_C.bsv, and calls imem32.req (near_mem.imem_req).
   // fa_restart calls stageF.enq which also calls imem.req which calls imem32.req.
   // But cond_i32_odd_fetch_next should make these rules mutually exclusive; why doesn't bsc realize this?
   (* conflict_free = "imem_rl_fetch_next_32b, rl_pipe" *)
`endif
`endif

   rule rl_pipe (   (rg_state == CPU_RUNNING)
		 && (! pipe_is_empty)
		 && (! pipe_has_nonpipe)
		 && (! stage1_halted)
		 && f_run_halt_reqs_empty);

      if (cur_verbosity > 1) $display ("%0d: %m.rl_pipe", mcycle);

      Bool stage3_full = (stage3.out.ostatus != OSTATUS_EMPTY);
      Bool stage2_full = (stage2.out.ostatus != OSTATUS_EMPTY);
      Bool stage1_full = (stage1.out.ostatus != OSTATUS_EMPTY);
      Bool stageD_full = (stageD.out.ostatus != OSTATUS_EMPTY);
      Bool stageF_full = (stageF.out.ostatus != OSTATUS_EMPTY);

      // ----------------
      // Signal from Stage1 back to StageF. Valid (e, pc2) says:
      //  - re-start fetching from pc2, with new epoch e.

`ifdef RVFI_DII
      Maybe #(Tuple3 #(Epoch, PCC_T, SEQ_LEN)) redirect = tagged Invalid;
`else
      Maybe #(Tuple2 #(Epoch, PCC_T)) redirect = tagged Invalid;
`endif

      // ----------------
      // Stage3 sink (does regfile writebacks)

      if (stage3.out.ostatus == OSTATUS_PIPE) begin
	 stage3.deq; stage3_full = False;
      end

      // ----------------
      // Move instruction from Stage2 to Stage3

      if ((! stage3_full) && (stage2.out.ostatus == OSTATUS_PIPE)) begin
	 stage3.enq (stage2.out.data_to_stage3);  stage3_full = True;
	 stage2.deq;                              stage2_full = False;

`ifdef INCLUDE_TANDEM_VERIF
	 // To Verifier
	 let trace_data = stage2.out.trace_data;
	 f_trace_data.enq (trace_data);
`elsif RVFI
	 let outpacket = getRVFIInfoCondensed(stage2.out.data_to_stage3, ?, minstret, False,
	                            0, rg_handler,rg_donehalt);
     rg_donehalt <= outpacket.rvfi_halt;
     f_to_verifier.enq(outpacket);
     rg_handler <= False;
`endif

	 // Increment csr_INSTRET.
	 // Note: this instr cannot be a CSRRx updating INSTRET, since
	 // CSRRx is done off-pipe
	 csr_regfile.csr_minstret_incr;
	 fa_emit_instr_trace (minstret, stage2.out.data_to_stage3.pcc, stage2.out.data_to_stage3.instr, rg_cur_priv);
      end

      // ----------------
      // Move instruction from Stage1 to Stage2, except:
      //  - Discard if in branch mispredict region
      //  - If a branch, proceed only if can redirect stage1

      if (   (! halting)
	  && (! stage2_full)
	  && (stage1.out.ostatus == OSTATUS_PIPE))
	 begin
	    if (stage1.out.control == CONTROL_DISCARD) begin
	       stage2_full = False;
	       stage1_full = False;
	       if (cur_verbosity > 1)
		  $display ("    rl_pipe: Discarding stage1 due to redirection");
	    end
<<<<<<< HEAD
	    else if ((! stage1.out.redirect) || (stageF.out.ostatus != OSTATUS_BUSY)) begin
	       stage2.enq (stage1.out.data_to_stage2);  stage2_full = True;
	       stage1.deq;                              stage1_full = False;

	       if (stage1.out.redirect) begin
		  let new_epoch <- fav_update_epoch;
`ifdef RVFI_DII
                  redirect = Valid(tuple3(new_epoch, stage1.out.next_pcc, stage1.out.instr_seq + 1));
`else
                  redirect = Valid(tuple2(new_epoch, stage1.out.next_pcc));
`endif
=======
	    else begin
               let enq_s2 = (! stage1.out.redirect) || (stageF.out.ostatus != OSTATUS_BUSY);
	       stage2.enq (stage1.out.data_to_stage2, enq_s2);
               if (enq_s2) begin
	          stage1.deq;                              stage1_full = False;
                  stage2_full = True;
	          if (stage1.out.redirect) begin
		     let epoch <- fav_update_epoch;
                     let old_fetch_addr = getAddr(toCapPipe(stage1.out.data_to_stage2.pcc));
                     redirect_F = Valid(tuple3(epoch, getAddr(toCapPipe(stage1.out.next_pcc)), old_fetch_addr));
                  end
>>>>>>> 9830271e
               end
	    end
	 end

      // ----------------
      // Move instruction from StageD to Stage1
      if (   (! stage1_full)
	  && (stageD.out.ostatus == OSTATUS_PIPE))
	 begin
	    stage1.enq (stageD.out.data_to_stage1);  stage1_full = True;
	    stageD.deq;                              stageD_full = False;
	 end

      // ----------------
      // Move instruction from StageF to StageD
      if (   (! stageD_full)
	  && (stageF.out.ostatus == OSTATUS_PIPE))
	 begin
	    stageD.enq (stageF.out.data_to_stageD);  stageD_full = True;
	    stageF.deq;                              stageF_full = False;
	 end

      // ----------------
      // Feed Stage F
      if (   (! stageF_full)
	  && (stageF.out.ostatus == OSTATUS_PIPE))
	 begin
	    // No-redirect case (use current epoch, predicted PC)
	    Epoch   epoch            = stageF.out.data_to_stageD.epoch;
	    WordXL  next_fetch_addr  = stageF.out.data_to_stageD.pred_fetch_addr;
`ifdef RVFI_DII
<<<<<<< HEAD
            Dii_Id new_instr_seq = stageF.out.data_to_stageD.instr_seq + 1;
=======
            Dii_Id new_instr_seq;
`endif
            case (redirect_F) matches
            tagged Valid {.e, .nfa, .ofa}: begin
                rg_next_pcc <= toCapPipe(stage1.out.next_pcc);
                epoch = e;
                new_fetch_addr = nfa;
                m_old_fetch_addr = Valid(ofa);
`ifdef RVFI_DII
                new_instr_seq = stage1.out.data_to_stage2.instr_seq + 1;
>>>>>>> 9830271e
`endif

	    // Override, if stage1 is redirecting
	    if (redirect matches tagged Valid { .e, .pcc2
`ifdef RVFI_DII
                                                         , .inseq
`endif

                                                          }) begin
	       epoch   = e;
               rg_next_pcc <= pcc2;
	       next_fetch_addr = getAddr(pcc2);
`ifdef RVFI_DII
               new_instr_seq = stage1.out.data_to_stage2.instr_seq;
`endif
	    end

	    CF_Info cf_info = cf_info_none;
	    if (   (stage1.out.ostatus == OSTATUS_PIPE)
		&& (stage1.out.control != CONTROL_DISCARD))
	       cf_info = stage1.out.cf_info;

	    fa_start_ifetch (epoch,
                             next_fetch_addr,
                             isValid(redirect),
			     rg_cur_priv,
`ifdef RVFI_DII
                             new_instr_seq,
`endif
			     mstatus_MXR,
			     sstatus_SUM);

	    // Train the branch predictor
	    stageF.bp_train (stageF.out.data_to_stageD.fetch_addr,
			     stageF.out.data_to_stageD.is_i32_not_i16,
			     stageF.out.data_to_stageD.instr,
			     cf_info);
	    stageF_full = True;
	 end

      stage3.set_full (stage3_full);
      stage2.set_full (stage2_full);
      stage1.set_full (stage1_full);    fa_step_check;
      stageD.set_full (stageD_full);
      stageF.set_full (stageF_full);
   endrule: rl_pipe

   // ================================================================
   // Stage2: nonpipe special: all stage2 nonpipe behaviors are traps

   rule rl_stage2_nonpipe (   (rg_state == CPU_RUNNING)
			   && (stage3.out.ostatus == OSTATUS_EMPTY)
			   && (stage2.out.ostatus == OSTATUS_NONPIPE)
			   && f_run_halt_reqs_empty);
      if (cur_verbosity > 1)
	 $display ("%0d: %m.rl_stage2_nonpipe", mcycle);

      // Just save relevant info and handle in next clock
      rg_trap_info       <= stage2.out.trap_info;
      rg_trap_interrupt  <= False;
      rg_trap_instr      <= stage2.out.data_to_stage3.instr;
`ifdef RVFI_DII
      rg_next_seq        <= stage2.out.data_to_stage3.instr_seq + 1;
`endif
`ifdef INCLUDE_TANDEM_VERIF
      rg_trap_trace_data <= stage2.out.trace_data;
`elsif RVFI
      rg_trap_trace_data <= Right(stage2.out.data_to_stage3);
`endif

      rg_state           <= CPU_TRAP;
   endrule: rl_stage2_nonpipe

   // ================================================================
   // Stage1: nonpipe traps (except BREAKs that enter Debug Mode)

`ifdef INCLUDE_GDB_CONTROL
   Bool break_into_Debug_Mode = (   (stage1.out.trap_info.exc_code == exc_code_BREAKPOINT)
				 && csr_regfile.dcsr_break_enters_debug (rg_cur_priv));
`else
   Bool break_into_Debug_Mode = False;
`endif

   rule rl_stage1_trap (   (rg_state == CPU_RUNNING)
			&& (! halting)
			&& (stage3.out.ostatus == OSTATUS_EMPTY)
			&& (stage2.out.ostatus == OSTATUS_EMPTY)
			&& (stage1.out.ostatus == OSTATUS_NONPIPE)
			&& (stage1.out.control == CONTROL_TRAP)
			&& (! break_into_Debug_Mode)
			&& (stageF.out.ostatus != OSTATUS_BUSY)
			&& f_run_halt_reqs_empty);
      if (cur_verbosity > 1) $display ("%0d: %m.rl_stage1_trap", mcycle);

      // Just save relevant info and handle in next clock
      rg_trap_info       <= stage1.out.trap_info;
      rg_trap_interrupt  <= False;
      rg_trap_instr      <= stage1.out.data_to_stage2.instr;
`ifdef RVFI_DII
      rg_next_seq        <= stage1.out.data_to_stage2.instr_seq + 1;
`endif
`ifdef INCLUDE_TANDEM_VERIF
      rg_trap_trace_data <= stage1.out.data_to_stage2.trace_data;
`elsif RVFI
      rg_trap_trace_data <= Left(stage1.out.data_to_stage2);
`endif

      rg_state           <= CPU_TRAP;
   endrule: rl_stage1_trap

   // ================================================================
   // Traps

   rule rl_trap ((rg_state == CPU_TRAP)
		 && (stageF.out.ostatus != OSTATUS_BUSY)
		 && f_run_halt_reqs_empty);
`ifdef ISA_CHERI
      let epcc     = rg_trap_info.epcc;
      let epc      = getPC(epcc);
      let cheri_exc_code = rg_trap_info.cheri_exc_code;
      let cheri_exc_reg  = rg_trap_info.cheri_exc_reg;
`else
      let epc          = rg_trap_info.epc;
`endif
      let exc_code     = rg_trap_info.exc_code;
      let tval         = rg_trap_info.tval;
      let instr        = rg_trap_instr;
      let is_interrupt = rg_trap_interrupt;

      // Take trap, save trap information for next phase
      let trap_info <- csr_regfile.csr_trap_actions (rg_cur_priv,    // from priv
`ifdef ISA_CHERI
                 cast(toCapPipe(epcc)),
`else
						     epc,
`endif
						     (is_interrupt && csr_regfile.nmi_pending),
						     (is_interrupt && (! csr_regfile.nmi_pending)),
`ifdef ISA_CHERI
                 cheri_exc_code,
                 cheri_exc_reg,
`endif
						     exc_code,
						     tval);

`ifdef ISA_CHERI
      CapPipe next_pcc = cast(trap_info.pcc);
      let next_pc    = getOffset(next_pcc);
`else
      let next_pc    = trap_info.pc;
`endif
      let new_mstatus= trap_info.mstatus;
      let mcause     = trap_info.mcause;
      let new_priv   = trap_info.priv;

      // Save new privilege and pc for ifetch
      rg_cur_priv <= new_priv;
`ifdef ISA_CHERI
      rg_next_pcc <= next_pcc;
`else
      rg_next_pc  <= next_pc;
`endif

      // Note old MSTATUS.MXR and SSTATUS.SUM for initiating FETCH in next phase
      rg_mstatus_MXR <= mstatus_MXR;
      rg_sstatus_SUM <= sstatus_SUM;

      rg_state <= CPU_START_TRAP_HANDLER;

      stageD.set_full (False);
      stage1.set_full (False);    fa_step_check;
      stage2.set_full (False);

      // Accounting    TODO: should traps be counted as retired insrs?
      // csr_regfile.csr_minstret_incr;

      // Tandem Verification and Debug related actions
`ifdef INCLUDE_TANDEM_VERIF
      // Trace data
      Trace_Data trace_data;
      if (is_interrupt)
	 trace_data = mkTrace_INTR (next_pc, new_priv, new_mstatus, mcause, epc, 0);
      else begin
	 trace_data = rg_trap_trace_data;
	 trace_data.op = TRACE_TRAP;
	 trace_data.pc = next_pc;
	 // trace_data.instr_sz    should already be set
	 // trace_data.instr       should already be set
	 trace_data.rd    = zeroExtend (new_priv);
	 trace_data.word1 = new_mstatus;
	 trace_data.word2 = mcause;
	 trace_data.word3 = zeroExtend (epc);
	 trace_data.word4 = tval;
      end
      f_trace_data.enq (trace_data);
`elsif RVFI
      let outpacketPart =
      case (rg_trap_trace_data) matches
        tagged Left  .l: getRVFIInfoS1(l, Valid(next_pc), Invalid);
        tagged Right .r: getRVFIInfoCondensed(r, next_pc);
      endcase;
      let outpacket = outpacketPart(minstret,True,exc_code,rg_handler,rg_donehalt);
      rg_donehalt <= outpacket.rvfi_halt;
      f_to_verifier.enq(outpacket);
      rg_handler <= True;
`endif

      // Simulation heuristic: finish if trap back to this instr
`ifndef RVFI_DII
`ifndef INCLUDE_GDB_CONTROL
      if (epc == next_pc) begin
	 $display ("%0d: %m.rl_stage1_trap: Tight infinite trap loop: pc 0x%0x instr 0x%08x", mcycle,
		   next_pc, instr);
	 fa_report_CPI;
	 $finish (0);
      end
`endif
`endif

      fa_emit_instr_trace (minstret, epcc, instr, rg_cur_priv);

      // Debug
      if (cur_verbosity != 0)
	 $display ("    mcause:0x%0h  epc 0x%0h  tval:0x%0h  next_pc 0x%0h, new_priv %0d new_mstatus 0x%0h",
		   mcause, epc, tval, next_pc, new_priv, new_mstatus);
   endrule: rl_trap

`ifdef ISA_CHERI
   // ================================================================
   // Stage1: nonpipe special: SCR_W

   rule rl_stage1_SCR_W (   (rg_state == CPU_RUNNING)
			  && (! halting)
			  && (stage3.out.ostatus == OSTATUS_EMPTY)
			  && (stage2.out.ostatus == OSTATUS_EMPTY)
			  && (stage1.out.ostatus == OSTATUS_NONPIPE)
			  && (stage1.out.control == CONTROL_SCR_W)
			  && f_run_halt_reqs_empty);

      if (cur_verbosity > 1) $display ("%0d: CPU.rl_stage1_SCR_W", mcycle);

      rg_scr_pcc <= stage1.out.data_to_stage2.pcc;
      rg_next_pcc <= toCapPipe(stage1.out.next_pcc);
      rg_csr_val1 <= stage1.out.data_to_stage2.val1;
`ifdef RVFI_DII
      rg_next_seq <= stage1.out.data_to_stage2.instr_seq + 1;
`endif

      // In case of trap (illegal CSpecialRW)
      rg_trap_info      <= Trap_Info_Pipe {
                                      epcc:     stage1.out.data_to_stage2.pcc,
                                      cheri_exc_code: ?,
                                      cheri_exc_reg:  ?,
                                      exc_code: exc_code_ILLEGAL_INSTRUCTION,
                                      tval:     stage1.out.trap_info.tval};
      rg_trap_interrupt <= False;
      rg_trap_instr     <= stage1.out.data_to_stage2.instr;    // Also used in successful CSSRW
`ifdef INCLUDE_TANDEM_VERIF
      rg_trap_trace_data <= stage1.out.data_to_stage2.trace_data;
`elsif RVFI
      rg_trap_trace_data <= Left(stage1.out.data_to_stage2);
`endif

      rg_state <= CPU_SCR_W_2;
   endrule: rl_stage1_SCR_W

   rule rl_stage1_SCR_W_2 (   (rg_state == CPU_SCR_W_2)
			   && f_run_halt_reqs_empty);
      if (cur_verbosity > 1) $display ("%0d: %m.rl_stage1_SCR_W_2", mcycle);

      let instr    = rg_trap_instr;
      let scr_addr = instr_rs2    (instr);
      let rs1      = instr_rs1    (instr);
      let rd       = instr_rd     (instr);

      let stage2_asr = getHardPerms(toCapPipe(rg_trap_info.epcc)).accessSysRegs;
      let stage2_val1= extract_cap(rg_csr_val1);

      Bool read_not_write = rs1 == 0;
      AccessPerms permitted = csr_regfile.access_permitted_scr (rg_cur_priv, scr_addr, read_not_write);

      if (! permitted.exists || (permitted.requires_asr && !stage2_asr)) begin
	 rg_state <= CPU_TRAP;

         if (permitted.exists) begin // Failed because of ASR
           let trap_info = rg_trap_info;
           trap_info.exc_code = exc_code_CHERI;
           trap_info.cheri_exc_code = exc_code_CHERI_SysRegsPerm;
           trap_info.cheri_exc_reg = {1'b1, scr_addr_PCC};
           rg_trap_info <= trap_info;
         end


	 // Debug
	 fa_emit_instr_trace (minstret, stage1.out.data_to_stage2.pcc, instr, rg_cur_priv);
	 if (cur_verbosity > 1) begin
	    $display ("    rl_stage1_SCR_W: Trap on SCR permissions: Rs1 %0d Rs1_val 0x%0h csr 0x%0h Rd %0d",
		      rs1, stage2_val1, scr_addr, rd);
	 end
      end
      else begin
	 // Read the SCR only if Rd is not 0
	 CapReg scr_val = ?;
         if (scr_addr == scr_addr_DDC) begin
            scr_val = cast(rg_ddc);
         end else
	 if (rd != 0) begin
	    let m_scr_val = csr_regfile.read_scr (scr_addr);
	    scr_val   = fromMaybe (?, m_scr_val);
	 end

	 // Writeback to GPR file
	 let new_rd_val = scr_val;

	 gpr_regfile.write_rd (rd, new_rd_val);

   CapPipe new_scr_val_unpacked = cast(scr_val);

	 // Writeback to SCR file
   if (scr_addr == scr_addr_DDC) begin
         rg_ddc <= stage2_val1;
   end else
   if (rs1 != 0) begin
	    let new_scr_val <- csr_regfile.mav_scr_write (scr_addr, cast(stage2_val1));
      new_scr_val_unpacked = cast(new_scr_val);
   end

	 // Accounting
	 csr_regfile.csr_minstret_incr;

	 // Restart the pipe
	 rg_state <= CPU_CSRRX_RESTART;

`ifdef INCLUDE_TANDEM_VERIF
	 // Trace data
	 let trace_data = rg_trap_trace_data;
	 trace_data.op = TRACE_CSRRX;
	 // trace_data.pc, instr_sz and instr    should already be set
	 trace_data.rd = rd;
	 trace_data.word1 = getAddr(new_rd_val);
	 trace_data.word2 = rs1 == 0 ? 0 : 1;                     // whether we've written csr or not
	 trace_data.word3 = zeroExtend (scr_addr);
	 trace_data.word4 = getAddr(new_scr_val_unpacked);
	 f_trace_data.enq (trace_data);
`elsif RVFI
      let outpacket = getRVFIInfoS1(rg_trap_trace_data.Left,Invalid,rd == 0 ? Invalid : Valid(getAddr(new_rd_val)),minstret,False,0,rg_handler,rg_donehalt);
      rg_donehalt <= outpacket.rvfi_halt;
      f_to_verifier.enq(outpacket);
      rg_handler <= False;
`endif

	 // Debug
	 fa_emit_instr_trace (minstret, stage1.out.data_to_stage2.pcc, instr, rg_cur_priv);
	 if (cur_verbosity > 1) begin
	    $display ("    S1: write SRC_W Rs1 %0d Rs1_val 0x%0h scr 0x%0h scr_val 0x%0h Rd %0d",
		      rs1, stage2_val1, scr_addr, scr_val, rd);
	 end
      end
   endrule: rl_stage1_SCR_W_2
`endif

   // ================================================================
   // Stage1: nonpipe special: CSRRW and CSRRWI

   rule rl_stage1_CSRR_W (   (rg_state == CPU_RUNNING)
			  && (! halting)
			  && (stage3.out.ostatus == OSTATUS_EMPTY)
			  && (stage2.out.ostatus == OSTATUS_EMPTY)
			  && (stage1.out.ostatus == OSTATUS_NONPIPE)
			  && (stage1.out.control == CONTROL_CSRR_W)
			  && f_run_halt_reqs_empty);

      if (cur_verbosity > 1) $display ("%0d: %m.rl_stage1_CSRR_W", mcycle);

`ifdef ISA_CHERI
      // Register required info and handle in next clock
      rg_scr_pcc  <= stage1.out.data_to_stage2.pcc;
      rg_next_pcc <= toCapPipe(stage1.out.next_pcc);
`else
      rg_csr_pc  <= stage1.out.data_to_stage2.pc;
      rg_next_pc <= stage1.out.next_pc;
`endif

`ifdef RVFI_DII
      rg_next_seq <= stage1.out.data_to_stage2.instr_seq + 1;
`endif

      rg_csr_val1 <= stage1.out.data_to_stage2.val1;

      // In case of trap (illegal CSRRW)
      rg_trap_info      <= Trap_Info_Pipe {
`ifdef ISA_CHERI
                                      epcc:     stage1.out.data_to_stage2.pcc,
                                      cheri_exc_code: ?,
                                      cheri_exc_reg:  ?,
`else
                                      epc:      stage1.out.data_to_stage2.pc,
`endif
                                      exc_code: exc_code_ILLEGAL_INSTRUCTION,
                                      tval:     stage1.out.trap_info.tval};
      rg_trap_interrupt <= False;
      rg_trap_instr     <= stage1.out.data_to_stage2.instr;    // Also used in successful CSSRW
`ifdef INCLUDE_TANDEM_VERIF
      rg_trap_trace_data <= stage1.out.data_to_stage2.trace_data;
`elsif RVFI
      rg_trap_trace_data <= Left(stage1.out.data_to_stage2);
`endif

      rg_state <= CPU_CSRRW_2;
   endrule: rl_stage1_CSRR_W

   // ----------------

   rule rl_stage1_CSRR_W_2 (   (rg_state == CPU_CSRRW_2)
			    && f_run_halt_reqs_empty);
      if (cur_verbosity > 1) $display ("%0d: %m.rl_stage1_CSRR_W_2", mcycle);

      let instr    = rg_trap_instr;
      let csr_addr = instr_csr    (instr);
      let rs1      = instr_rs1    (instr);
      let funct3   = instr_funct3 (instr);
      let rd       = instr_rd     (instr);

      let rs1_val  = (  (funct3 == f3_CSRRW)
		      ? extract_int(rg_csr_val1)          // CSRRW
		      : extend (rs1));                    // CSRRWI

      Bool read_not_write = False;    // CSRRW always writes the CSR
      let stage2_asr = getHardPerms(toCapPipe(rg_trap_info.epcc)).accessSysRegs;
      AccessPerms permitted = csr_regfile.access_permitted_1 (rg_cur_priv, csr_addr, read_not_write);

      if (! permitted.exists || (permitted.requires_asr && !stage2_asr)) begin
	 rg_state <= CPU_TRAP;

         if (permitted.exists) begin // Failed because of ASR
           let trap_info = rg_trap_info;
           trap_info.exc_code = exc_code_CHERI;
           trap_info.cheri_exc_code = exc_code_CHERI_SysRegsPerm;
           trap_info.cheri_exc_reg = {1'b1, scr_addr_PCC};
           rg_trap_info <= trap_info;
         end

	 // Debug
	 if (cur_verbosity > 1) begin
	    $display ("    rl_stage1_CSRR_W: Trap on CSR permissions: Rs1 %0d Rs1_val 0x%0h csr 0x%0h Rd %0d",
		      rs1, rs1_val, csr_addr, rd);
	 end
      end
      else begin
	 // Read the CSR only if Rd is not 0
	 WordXL csr_val = ?;
	 if (rd != 0) begin
	    begin
	       // Note: csr_regfile.read should become ActionValue if it acquires side effects
	       let m_csr_val = csr_regfile.read_csr (csr_addr);
	       csr_val   = fromMaybe (?, m_csr_val);
	    end
	 end

	 // Writeback to GPR file
	 let new_rd_val = csr_val;

`ifdef ISA_CHERI
	 gpr_regfile.write_rd (rd, nullWithAddr(new_rd_val));
`else
	 gpr_regfile.write_rd (rd, new_rd_val);
`endif

	 // Writeback to CSR file
	 WordXL new_csr_val = ?;
         begin
	    new_csr_val <- csr_regfile.mav_csr_write (csr_addr, rs1_val);
	 end

	 // Accounting
	 csr_regfile.csr_minstret_incr;

	 // Restart the pipe
	 rg_state <= CPU_CSRRX_RESTART;

`ifdef INCLUDE_TANDEM_VERIF
	 // Trace data
	 let trace_data = rg_trap_trace_data;
	 trace_data.op = TRACE_CSRRX;
	 // trace_data.pc, instr_sz and instr    should already be set
	 trace_data.rd = rd;
	 trace_data.word1 = new_rd_val;
	 trace_data.word2 = 1;                        // whether we've written csr or not
	 trace_data.word3 = zeroExtend (csr_addr);
	 trace_data.word4 = new_csr_val;
	 f_trace_data.enq (trace_data);
`elsif RVFI
      let outpacket = getRVFIInfoS1(rg_trap_trace_data.Left,Invalid,rd==0 ? Invalid : Valid(new_rd_val),minstret,False,0,rg_handler,rg_donehalt);
      rg_donehalt <= outpacket.rvfi_halt;
      f_to_verifier.enq(outpacket);
      rg_handler <= False;
`endif

	 // Debug
	 fa_emit_instr_trace (minstret, rg_scr_pcc, instr, rg_cur_priv);
	 if (cur_verbosity > 1) begin
	    $display ("    S1: write CSRRW/CSRRWI Rs1 %0d Rs1_val 0x%0h csr 0x%0h csr_val 0x%0h Rd %0d",
		      rs1, rs1_val, csr_addr, csr_val, rd);
	 end
      end
   endrule: rl_stage1_CSRR_W_2

   // ================================================================
   // Stage1: nonpipe special: CSRRS, CSRRSI, CSRRC, CSRRCI

   rule rl_stage1_CSRR_S_or_C (   (rg_state == CPU_RUNNING)
			       && (! halting)
			       && (stage3.out.ostatus == OSTATUS_EMPTY)
			       && (stage2.out.ostatus == OSTATUS_EMPTY)
			       && (stage1.out.ostatus == OSTATUS_NONPIPE)
			       && (stage1.out.control == CONTROL_CSRR_S_or_C)
			       && f_run_halt_reqs_empty);

      if (cur_verbosity > 1) $display ("%0d: %m.rl_stage1_CSRR_S_or_C", mcycle);

      // Register required info and handle in next clock
      rg_scr_pcc  <= stage1.out.data_to_stage2.pcc;
      rg_next_pcc <= toCapPipe(stage1.out.next_pcc);

`ifdef RVFI_DII
      rg_next_seq <= stage1.out.data_to_stage2.instr_seq + 1;
`endif

      rg_csr_val1 <= stage1.out.data_to_stage2.val1;

      // In case of trap (illegal CSRRW)
      rg_trap_info      <= Trap_Info_Pipe {
`ifdef ISA_CHERI
                                      epcc:     stage1.out.data_to_stage2.pcc,
                                      cheri_exc_code: ?,
                                      cheri_exc_reg:  ?,
`else
                                      epc:      stage1.out.data_to_stage2.pc,
`endif
                                      exc_code: exc_code_ILLEGAL_INSTRUCTION,
                                      tval:     stage1.out.trap_info.tval};
      rg_trap_interrupt <= False;
      rg_trap_instr     <= stage1.out.data_to_stage2.instr;    // TODO: this is also used for successful CSRRW
`ifdef INCLUDE_TANDEM_VERIF
      rg_trap_trace_data <= stage1.out.data_to_stage2.trace_data;    // TODO: this is also used for successful CSRRW
`elsif RVFI
      rg_trap_trace_data <= Left(stage1.out.data_to_stage2);
`endif

      rg_state <= CPU_CSRR_S_or_C_2;
   endrule: rl_stage1_CSRR_S_or_C

   // ----------------

   rule rl_stage1_CSRR_S_or_C_2 (   (rg_state == CPU_CSRR_S_or_C_2)
				 && f_run_halt_reqs_empty);
      if (cur_verbosity > 1) $display ("%0d: %m.rl_stage1_CSRR_S_or_C_2", mcycle);

      let instr    = rg_trap_instr;
      let csr_addr = instr_csr    (instr);
      let rs1      = instr_rs1    (instr);
      let funct3   = instr_funct3 (instr);
      let rd       = instr_rd     (instr);

      let rs1_val  = (  ((funct3 == f3_CSRRS) || (funct3 == f3_CSRRC))
		      ? extract_int(rg_csr_val1)         // CSRRS,  CSRRC
		      : extend (rs1));                   // CSRRSI, CSRRCI

      Bool read_not_write = (rs1_val == 0);    // CSRR_S_or_C only reads, does not write CSR, if rs1_val == 0
      let stage2_asr = getHardPerms(toCapPipe(rg_trap_info.epcc)).accessSysRegs;
      AccessPerms permitted = csr_regfile.access_permitted_2 (rg_cur_priv, csr_addr, read_not_write);

      if (! permitted.exists || (permitted.requires_asr && !stage2_asr)) begin
	 rg_state <= CPU_TRAP;

         if (permitted.exists) begin // Failed because of ASR
           let trap_info = rg_trap_info;
           trap_info.exc_code = exc_code_CHERI;
           trap_info.cheri_exc_code = exc_code_CHERI_SysRegsPerm;
           trap_info.cheri_exc_reg = {1'b1, scr_addr_PCC};
           rg_trap_info <= trap_info;
         end

	 // Debug
	 if (cur_verbosity > 1) begin
	    $display ("    rl_stage1_CSRR_S_or_C: Trap on CSR permissions: Rs1 %0d Rs1_val 0x%0h csr 0x%0h Rd %0d",
		      rs1, rs1_val, csr_addr, rd);
	 end
      end
      else begin
	 // Read the CSR
	 WordXL csr_val = ?;
	 begin
	    // Note: csr_regfile.read should become ActionValue if it acquires side effects
	    let m_csr_val  = csr_regfile.read_csr (csr_addr);
	    csr_val = fromMaybe (?, m_csr_val);
	 end

	 // Writeback to GPR file
	 let new_rd_val = csr_val;
`ifdef ISA_CHERI
	 gpr_regfile.write_rd (rd, nullWithAddr(new_rd_val));
`else
	 gpr_regfile.write_rd (rd, new_rd_val);
`endif

	 // Writeback to CSR file, but only if rs1 != 0
	 let x = (  ((funct3 == f3_CSRRS) || (funct3 == f3_CSRRSI))
		  ? (csr_val | rs1_val)                // CSRRS, CSRRSI
		  : csr_val & (~ rs1_val));            // CSRRC, CSRRCI

	 WordXL new_csr_val = ?;
	 if (rs1 != 0) begin
	    begin
	       new_csr_val <- csr_regfile.mav_csr_write (csr_addr, x);
	    end
	 end

	 // Accounting
	 csr_regfile.csr_minstret_incr;

	 // Restart the pipe
	 rg_state <= CPU_CSRRX_RESTART;

`ifdef INCLUDE_TANDEM_VERIF
	 // Trace data
	 let trace_data = rg_trap_trace_data;
	 trace_data.op = TRACE_CSRRX;
	 // trace_data.pc, instr_sz and instr    should already be set
	 trace_data.rd = rd;
	 trace_data.word1 = new_rd_val;
	 trace_data.word2 = ((rs1 != 0) ? 1 : 0);    // whether we've written csr or not
	 trace_data.word3 = zeroExtend (csr_addr);
	 trace_data.word4 = new_csr_val;
	 f_trace_data.enq (trace_data);
`elsif RVFI
      let outpacket = getRVFIInfoS1(rg_trap_trace_data.Left,Invalid,rd==0 ? Invalid : Valid (new_rd_val),minstret,False,0,rg_handler,rg_donehalt);
      rg_donehalt <= outpacket.rvfi_halt;
      f_to_verifier.enq(outpacket);
      rg_handler <= False;
`endif

	 // Debug
	 fa_emit_instr_trace (minstret, rg_scr_pcc, instr, rg_cur_priv);
	 if (cur_verbosity > 1) begin
	    $display ("    S1: write CSRR_S_or_C: Rs1 %0d Rs1_val 0x%0h csr 0x%0h csr_val 0x%0h Rd %0d",
		      rs1, rs1_val, csr_addr, csr_val, rd);
	 end
      end
   endrule: rl_stage1_CSRR_S_or_C_2

   // ================================================================
   // Restart the pipe after a CSRRX stall
   // waiting for stageF to be non-busy (servicing a previous request)

   rule rl_stage1_restart_after_csrrx (   (rg_state == CPU_CSRRX_RESTART)
				       && (stageF.out.ostatus != OSTATUS_BUSY)
				       && f_run_halt_reqs_empty);
`ifdef ISA_CHERI
      let next_pcc   = stage1.out.next_pcc;
`else
      let next_pc    = stage1.out.next_pc;
`endif
      let new_epoch <- fav_update_epoch;

      fa_start_ifetch (new_epoch,
<<<<<<< HEAD
		       getAddr(next_pcc),
=======
		       m_old_fetch_addr,
		       getAddr(toCapPipe(next_pcc)),
>>>>>>> 9830271e
`ifdef ISA_CHERI
                       True,
`endif
		       rg_cur_priv,
`ifdef RVFI_DII
                       rg_next_seq,
`endif
		       mstatus_MXR,
		       sstatus_SUM);

      stageF.set_full (True);
      stageD.set_full (False);
      stage1.set_full (False);    fa_step_check;

      rg_state <= CPU_RUNNING;
      if (cur_verbosity > 1)
	 $display ("%0d: rl_stage1_restart_after_csrrx: minstret:%0d  pc:%0x  cur_priv:%0d  epoch:%0d",
		   mcycle, minstret, getPC(next_pcc), rg_cur_priv, new_epoch);
   endrule

   // ================================================================
   // Stage1: nonpipe special: MRET/SRET/URET

   rule rl_stage1_xRET (   (rg_state == CPU_RUNNING)
			&& (! halting)
			&& (stage3.out.ostatus == OSTATUS_EMPTY)
			&& (stage2.out.ostatus == OSTATUS_EMPTY)
			&& (stage1.out.ostatus == OSTATUS_NONPIPE)
			&& (   (stage1.out.control == CONTROL_MRET)
			    || (stage1.out.control == CONTROL_SRET)
			    || (stage1.out.control == CONTROL_URET))
			&& (stageF.out.ostatus != OSTATUS_BUSY)
			&& f_run_halt_reqs_empty);
      if (cur_verbosity > 1) $display ("%0d: %m.rl_stage1_xRET", mcycle);

      // Return-from-exception actions on CSRs
      Priv_Mode from_priv = ((stage1.out.control == CONTROL_MRET) ?
			     m_Priv_Mode : ((stage1.out.control == CONTROL_SRET) ?
					    s_Priv_Mode : u_Priv_Mode));
      match {
`ifdef ISA_CHERI
              .next_pcc,
`else
              .next_pc,
`endif
              .new_priv, .new_mstatus } <- csr_regfile.csr_ret_actions (from_priv);
`ifdef ISA_CHERI
      let next_pc = getOffset(next_pcc);
`endif
      // Save new privilege and pc for ifetch
      rg_cur_priv <= new_priv;
`ifdef ISA_CHERI
      rg_next_pcc <= next_pcc;
`else
      rg_next_pc  <= next_pc;
`endif

      // Note old MSTATUS.MXR and SSTATUS.SUM for initiating FETCH in next phase
      rg_mstatus_MXR <= mstatus_MXR;
      rg_sstatus_SUM <= sstatus_SUM;

`ifdef RVFI_DII
      rg_next_seq <= stage1.out.data_to_stage2.instr_seq + 1;
`endif
      rg_state <= CPU_START_TRAP_HANDLER;    // TODO: bad naming; this is not starting the trap handler

      stageD.set_full (False);
      stage1.set_full (False);    fa_step_check;

      // Accounting
      csr_regfile.csr_minstret_incr;

`ifdef INCLUDE_TANDEM_VERIF
      // Trace data
      let td  = stage1.out.data_to_stage2.trace_data;
      let td1 = mkTrace_RET (next_pc, td.instr_sz, td.instr, new_priv, new_mstatus);
      f_trace_data.enq (td1);
`elsif RVFI
      let outpacket = getRVFIInfoS1(stage1.out.data_to_stage2,Valid(next_pc),Invalid,minstret,False,0,rg_handler,rg_donehalt);
      rg_donehalt <= outpacket.rvfi_halt;
      f_to_verifier.enq(outpacket);
      rg_handler <= False;
`endif

      // Debug
      fa_emit_instr_trace (minstret, stage1.out.data_to_stage2.pcc, stage1.out.data_to_stage2.instr, rg_cur_priv);
      if (cur_verbosity != 0)
	 $display ("    xRET: next_pc:0x%0h  new mstatus:0x%0h  new priv:%0d", next_pc, new_mstatus, new_priv);
   endrule: rl_stage1_xRET

   // ================================================================
   // Stage1: nonpipe special: FENCE.I

   rule rl_stage1_FENCE_I (   (rg_state== CPU_RUNNING)
			   && (! halting)
			   && (stage3.out.ostatus == OSTATUS_EMPTY)
			   && (stage2.out.ostatus == OSTATUS_EMPTY)
			   && (stage1.out.ostatus == OSTATUS_NONPIPE)
			   && (stage1.out.control == CONTROL_FENCE_I)
			   && (stageF.out.ostatus != OSTATUS_BUSY)
			   && f_run_halt_reqs_empty);
      if (cur_verbosity > 1) $display ("%0d: %m.rl_stage1_FENCE_I", mcycle);

      // Save stage1.out.next_pc since it will be destroyed by FENCE.I op
`ifdef ISA_CHERI
      rg_next_pcc <= toCapPipe(stage1.out.next_pcc);
`else
      rg_next_pc <= stage1.out.next_pc;
`endif
      near_mem.server_fence_i.request.put (?);
      rg_state <= CPU_FENCE_I;

      // Accounting
      csr_regfile.csr_minstret_incr;

`ifdef INCLUDE_TANDEM_VERIF
      // Trace data
      let trace_data = stage1.out.data_to_stage2.trace_data;
      f_trace_data.enq (trace_data);
`elsif RVFI
      let outpacket = getRVFIInfoS1(stage1.out.data_to_stage2,Invalid,Invalid,minstret,False,0,rg_handler,rg_donehalt);
      rg_donehalt <= outpacket.rvfi_halt;
      f_to_verifier.enq(outpacket);
      rg_handler <= False;
`endif

      // Debug
      fa_emit_instr_trace (minstret, stage1.out.data_to_stage2.pcc, stage1.out.data_to_stage2.instr, rg_cur_priv);
      if (cur_verbosity > 1)
	 $display ("%0d: %m.rl_stage1_FENCE_I", mcycle);
   endrule

   // ----------------
   // Finish FENCE.I

   rule rl_finish_FENCE_I (   (rg_state == CPU_FENCE_I)
			   && f_run_halt_reqs_empty);
      if (cur_verbosity > 1) $display ("%0d: %m.rl_finish_FENCE_I", mcycle);

      // Await mem system FENCE.I completion
      let dummy <- near_mem.server_fence_i.response.get;

      // Resume pipe
      rg_state <= CPU_RUNNING;
      let new_epoch <- fav_update_epoch;
      fa_start_ifetch (new_epoch,
                       getAddr(rg_next_pcc),
`ifdef ISA_CHERI
                       True,
`endif
		       rg_cur_priv,
`ifdef RVFI_DII
                       stage1.out.data_to_stage2.instr_seq + 1,
`endif
		       mstatus_MXR,
		       sstatus_SUM);

      stageF.set_full (True);
      stageD.set_full (False);
      stage1.set_full (False);    fa_step_check;

      if (cur_verbosity > 1)
	 $display ("    CPU.rl_finish_FENCE_I");
   endrule: rl_finish_FENCE_I

   // ================================================================
   // Stage1: nonpipe special: FENCE

   rule rl_stage1_FENCE (   (rg_state== CPU_RUNNING)
			 && (! halting)
			 && (stage3.out.ostatus == OSTATUS_EMPTY)
			 && (stage2.out.ostatus == OSTATUS_EMPTY)
			 && (stage1.out.ostatus == OSTATUS_NONPIPE)
			 && (stage1.out.control == CONTROL_FENCE)
			 && (stageF.out.ostatus != OSTATUS_BUSY)
			 && f_run_halt_reqs_empty);
      if (cur_verbosity > 1) $display ("%0d: %m.rl_stage1_FENCE", mcycle);

`ifdef ISA_CHERI
      rg_next_pcc <= toCapPipe(stage1.out.next_pcc);
`else
      rg_next_pc <= stage1.out.next_pc;
`endif
      near_mem.server_fence.request.put (?);
      rg_state <= CPU_FENCE;

      // Accounting
      csr_regfile.csr_minstret_incr;

`ifdef INCLUDE_TANDEM_VERIF
      // Trace data
      let trace_data = stage1.out.data_to_stage2.trace_data;
      f_trace_data.enq (trace_data);
`elsif RVFI
      let outpacket = getRVFIInfoS1(stage1.out.data_to_stage2,Invalid,Invalid,minstret,False,0,rg_handler,rg_donehalt);
      rg_donehalt <= outpacket.rvfi_halt;
      f_to_verifier.enq(outpacket);
      rg_handler <= False;
`endif

      // Debug
      fa_emit_instr_trace (minstret, stage1.out.data_to_stage2.pcc, stage1.out.data_to_stage2.instr, rg_cur_priv);
      if (cur_verbosity > 1)
	 $display ("%0d: %m.rl_stage1_FENCE", mcycle);
   endrule

   // ----------------
   // Finish FENCE

   rule rl_finish_FENCE (   (rg_state == CPU_FENCE)
			 && f_run_halt_reqs_empty);
      if (cur_verbosity > 1) $display ("%0d: %m.rl_finish_FENCE", mcycle);

      // Await mem system FENCE completion
      let dummy <- near_mem.server_fence.response.get;

      // Resume pipe
      rg_state <= CPU_RUNNING;
      let new_epoch <- fav_update_epoch;
      fa_start_ifetch (new_epoch,
                       getAddr(rg_next_pcc),
`ifdef ISA_CHERI
                       True,
`endif
		       rg_cur_priv,
`ifdef RVFI_DII
                       stage1.out.data_to_stage2.instr_seq + 1,
`endif
		       mstatus_MXR,
		       sstatus_SUM);
      stageF.set_full (True);

      stageD.set_full (False);
      stage1.set_full (False);    fa_step_check;

      if (cur_verbosity > 1)
	 $display ("    CPU.rl_finish_FENCE");
   endrule: rl_finish_FENCE

   // ================================================================
   // Stage1: nonpipe special: SFENCE.VMA

   rule rl_stage1_SFENCE_VMA (   (rg_state== CPU_RUNNING)
			      && (! halting)
			      && (stage3.out.ostatus == OSTATUS_EMPTY)
			      && (stage2.out.ostatus == OSTATUS_EMPTY)
			      && (stage1.out.ostatus == OSTATUS_NONPIPE)
			      && (stage1.out.control == CONTROL_SFENCE_VMA)
			      && (stageF.out.ostatus != OSTATUS_BUSY)
			      && f_run_halt_reqs_empty);
      if (cur_verbosity > 1) $display ("%0d: %m.rl_stage1_SFENCE_VMA", mcycle);

`ifdef ISA_CHERI
      rg_next_pcc <= toCapPipe(stage1.out.next_pcc);
`else
      rg_next_pc <= stage1.out.next_pc;
`endif
      // Tell Near_Mem to do its SFENCE_VMA
      near_mem.sfence_vma;
      rg_state <= CPU_SFENCE_VMA;

      // Accounting
      csr_regfile.csr_minstret_incr;

`ifdef INCLUDE_TANDEM_VERIF
      // Trace data
      let trace_data = stage1.out.data_to_stage2.trace_data;
      f_trace_data.enq (trace_data);
`elsif RVFI
      let outpacket = getRVFIInfoS1(stage1.out.data_to_stage2,Invalid,Invalid,minstret,False,0,rg_handler,rg_donehalt);
      rg_donehalt <= outpacket.rvfi_halt;
      f_to_verifier.enq(outpacket);
      rg_handler <= False;
`endif

      // Debug
      fa_emit_instr_trace (minstret, stage1.out.data_to_stage2.pcc, stage1.out.data_to_stage2.instr, rg_cur_priv);
      if (cur_verbosity > 1)
	 $display ("%0d: %m.rl_stage1_SFENCE_VMA", mcycle);
   endrule: rl_stage1_SFENCE_VMA

   // ----------------
   // Finish SFENCE.VMA

   rule rl_finish_SFENCE_VMA (   (rg_state == CPU_SFENCE_VMA)
			      && f_run_halt_reqs_empty);
      if (cur_verbosity > 1) $display ("%0d: %m.rl_finish_SFENCE_VMA", mcycle);

      // Note: Await mem system SFENCE.VMA completion, if SFENCE.VMA becomes split-phase

      // Resume pipe
      rg_state <= CPU_RUNNING;
      let new_epoch <- fav_update_epoch;
      fa_start_ifetch (new_epoch,
                       getAddr(rg_next_pcc),
`ifdef ISA_CHERI
                       True,
`endif
		       rg_cur_priv,
`ifdef RVFI_DII
                       stage1.out.data_to_stage2.instr_seq + 1,
`endif
		       mstatus_MXR,
		       sstatus_SUM);
      stageF.set_full (True);

      stageD.set_full (False);
      stage1.set_full (False);    fa_step_check;

      if (cur_verbosity > 1)
	 $display ("    CPU.rl_finish_SFENCE_VMA");
   endrule: rl_finish_SFENCE_VMA

   // ================================================================
   // Stage1: nonpipe special: WFI

   rule rl_stage1_WFI (   (rg_state== CPU_RUNNING)
		       && (! halting)
		       && (stage3.out.ostatus == OSTATUS_EMPTY)
		       && (stage2.out.ostatus == OSTATUS_EMPTY)
		       && (stage1.out.ostatus == OSTATUS_NONPIPE)
		       && (stage1.out.control == CONTROL_WFI)
		       && (stageF.out.ostatus != OSTATUS_BUSY)
		       && f_run_halt_reqs_empty);
      if (cur_verbosity > 1) $display ("%0d: %m.rl_stage1_WFI", mcycle);

`ifdef ISA_CHERI
      rg_next_pcc <= toCapPipe(stage1.out.next_pcc);
`else
      rg_next_pc <= stage1.out.next_pc;
`endif
      rg_state   <= CPU_WFI_PAUSED;

      stageD.set_full (False);
      stage1.set_full (False);    fa_step_check;

      // Accounting
      csr_regfile.csr_minstret_incr;

`ifdef INCLUDE_TANDEM_VERIF
      // Trace data
      let trace_data = stage1.out.data_to_stage2.trace_data;
      f_trace_data.enq (trace_data);
`endif

      // Debug
      fa_emit_instr_trace (minstret, stage1.out.data_to_stage2.pcc, stage1.out.data_to_stage2.instr, rg_cur_priv);
      if (cur_verbosity > 1)
	 $display ("    CPU.rl_stage1_WFI");
   endrule: rl_stage1_WFI

   // ----------------

   rule rl_WFI_resume (   (rg_state == CPU_WFI_PAUSED)
<<<<<<< HEAD
		       && (   csr_regfile.wfi_resume
			   || stop_step_req)
		       && (stageF.out.ostatus != OSTATUS_BUSY));
=======
		       && csr_regfile.wfi_resume
		       && (stageF.out.ostatus != OSTATUS_BUSY)
		       && f_run_halt_reqs_empty);
>>>>>>> 9830271e
      if (cur_verbosity > 1) $display ("%0d: %m.rl_WFI_resume", mcycle);

      // Debug
      if (cur_verbosity >= 1)
	 $display ("    WFI resume");

      // Resume pipe (it will handle the interrupt, if one is pending)
      rg_state <= CPU_RUNNING;
`ifdef RVFI
      let outpacket = getRVFIInfoS1(stage1.out.data_to_stage2,Invalid,Invalid,minstret,False,0,rg_handler,rg_donehalt);
      rg_donehalt <= outpacket.rvfi_halt;
      f_to_verifier.enq(outpacket);
      rg_handler <= False;
`endif

      let new_epoch <- fav_update_epoch;
      fa_start_ifetch (new_epoch,
                       getAddr(rg_next_pcc),
`ifdef ISA_CHERI
                       True,
`endif
		       rg_cur_priv,
`ifdef RVFI_DII
                       stage1.out.data_to_stage2.instr_seq + 1,
`endif
		       mstatus_MXR,
		       sstatus_SUM);
      stageF.set_full (True);
      stageD.set_full (False);
   endrule: rl_WFI_resume

   // ----------------
   rule rl_reset_from_WFI (   (rg_state == CPU_WFI_PAUSED)
			   && f_reset_reqs.notEmpty
			   && f_run_halt_reqs_empty);
      if (cur_verbosity > 1) $display ("%0d: %m.rl_reset_from_WFI", mcycle);

      rg_state <= CPU_RESET1;
   endrule: rl_reset_from_WFI

   // ================================================================
   // Initiate instruction fetch from new_pc.
   // These actions were formerly part of the stage1 and stage2 trap,
   // external interrupt and RET rules. Separated to break long timing
   // paths from stage2 and stage3 status to IFetch

   rule rl_trap_fetch (   (rg_state == CPU_START_TRAP_HANDLER)
		       && f_run_halt_reqs_empty);
      let new_epoch <- fav_update_epoch;
      fa_start_ifetch (new_epoch,
                       getAddr(rg_next_pcc),
`ifdef ISA_CHERI
                       True,
`endif
		       rg_cur_priv,
`ifdef RVFI_DII
                       rg_next_seq,
`endif
		       rg_mstatus_MXR,
		       rg_sstatus_SUM);
      stageF.set_full (True);
      stageD.set_full (False);
      rg_state <= CPU_RUNNING;
   endrule : rl_trap_fetch

   // ================================================================
   // Stage1: nonpipe trap: BREAK into Debug Mode when dcsr.ebreakm/s/u is set
   // Not setting tval, as we are breaking to the debugger.
   // TODO: Does the spec say anything about this?

`ifdef INCLUDE_GDB_CONTROL
   rule rl_trap_BREAK_to_Debug_Mode (   (rg_state == CPU_RUNNING)
				     && (! halting)
				     && (stage3.out.ostatus == OSTATUS_EMPTY)
				     && (stage2.out.ostatus == OSTATUS_EMPTY)
				     && (stage1.out.ostatus == OSTATUS_NONPIPE)
				     && (stage1.out.control == CONTROL_TRAP)
				     && (stageF.out.ostatus != OSTATUS_BUSY)
				     && break_into_Debug_Mode
				     && f_run_halt_reqs_empty);
      if (cur_verbosity > 1) $display ("%0d: %m.rl_trap_BREAK_to_Debug_Mode", mcycle);

`ifdef ISA_CHERI
      let pcc   = stage1.out.data_to_stage2.pcc;
`else
      let pc    = stage1.out.data_to_stage2.pc;
`endif
      let instr = stage1.out.data_to_stage2.instr;

      //$display ("%0d: %m.rl_trap_BREAK_to_Debug_Mode: PC 0x%08h instr 0x%08h", mcycle, pc, instr);
      if (cur_verbosity > 1)
	 $display ("    Flushing caches");

      csr_regfile.write_dcsr_cause_priv (DCSR_CAUSE_EBREAK, rg_cur_priv);
`ifdef ISA_CHERI
      rg_next_pcc <= toCapPipe(stage1.out.data_to_stage2.pcc);
      csr_regfile.write_dpcc (toCapPipe(pcc));  // Where we'll resume on 'continue'
`else
      csr_regfile.write_dpc (pc);    // Where we'll resume on 'continue'
`endif
      rg_state <= CPU_GDB_PAUSING;

      // Flush both caches -- using the same interface as that used by FENCE_I
      near_mem.server_fence_i.request.put (?);

      // Notify debugger that we've halted
      f_run_halt_rsps.enq (False);
   endrule: rl_trap_BREAK_to_Debug_Mode

   // ----------------
   // Handle the flush responses from the caches when the flush was initiated
   // on entering CPU_GDB_PAUSING state

   rule rl_BREAK_cache_flush_finish ((rg_state == CPU_GDB_PAUSING) && f_run_halt_reqs_empty);
      let ack <- near_mem.server_fence_i.response.get;
      rg_state <= CPU_DEBUG_MODE;

      // Notify debugger that we've halted
      f_run_halt_rsps.enq (False);

      if (cur_verbosity > 1)
	 $display ("%0d: %m.rl_BREAK_cache_flush_finish", mcycle);
   endrule

   // ----------------
   // Reset from Debug Module

   rule rl_reset_from_Debug_Module (f_reset_reqs.notEmpty && (rg_state != CPU_RESET1));
      $display ("%0d: %m.rl_reset_from_Debug_Module", mcycle);
      rg_state <= CPU_RESET1;
   endrule
`endif

   // ================================================================
   // EXTERNAL and GDB INTERRUPTS while running
   // We take an interrupt when Stage1 is frozen
   // and Stage2 and Stage3 have drained,
   // encapsulated in condition 'stage1_take_interrupt'

   rule rl_stage1_interrupt (interrupt_pending
			     && (rg_state == CPU_RUNNING)
			     && stage1_take_interrupt
			     && (stageF.out.ostatus != OSTATUS_BUSY));
      if (cur_verbosity > 1) $display ("%0d: %m.rl_stage1_interrupt", mcycle);

      // Just save relevant info and handle in next clock
      Exc_Code exc_code = 0;    // "Unknown cause" for NMI
      if (csr_regfile.interrupt_pending (rg_cur_priv) matches tagged Valid .ec
	  &&& (! csr_regfile.nmi_pending))
	 exc_code = ec;

      rg_trap_info       <= Trap_Info_Pipe {
`ifdef ISA_CHERI
               epcc:     stage1.out.data_to_stage2.pcc,
               cheri_exc_code: ?,
               cheri_exc_reg: ?,
`else
               epc:      stage1.out.data_to_stage2.pc,
`endif
				       exc_code: exc_code,
				       tval:     0};
      rg_trap_interrupt  <= True;
      rg_trap_instr      <= stage1.out.data_to_stage2.instr;

`ifdef INCLUDE_TANDEM_VERIF
      // rg_trap_trace_data <= ?;    // Will be filled in in rl_trap
`endif

`ifdef RVFI_DII
      rg_next_seq <= stage1.out.data_to_stage2.instr_seq;
`endif

      rg_state           <= CPU_TRAP;
   endrule: rl_stage1_interrupt

   // ================================================================
   // Stage1: Handle debugger stop-request and dcsr.step step-request while running
   // and no interrupt pending.  Stage1 has an architectural instruction,
   // and stage2 and stage3 are empty, and stageF is not BUSY.

`ifdef INCLUDE_GDB_CONTROL
   rule rl_stage1_stop (   (rg_state== CPU_RUNNING)
			&& stage1_stop
			&& (stageF.out.ostatus != OSTATUS_BUSY));
      if (cur_verbosity > 1) $display ("%0d: %m.rl_stage1_stop", mcycle);

`ifdef ISA_CHERI
      let pcc   = stage1.out.data_to_stage2.pcc;   // We'll retry this instruction on 'continue'
`else
      let pc    = stage1.out.data_to_stage2.pc;    // We'll retry this instruction on 'continue'
`endif
      let instr = stage1.out.data_to_stage2.instr;

      // Report CPI only stop-req, but not on step-req (where it's not very useful)
      if (rg_stop_req) begin
	 //$display ("%0d: %m.rl_stage1_stop: Stop for debugger. minstret %0d priv %0d PC 0x%0h instr 0x%0h",
	//	   mcycle, minstret, rg_cur_priv, pc, instr);
	 fa_report_CPI;
      end
      //else
	// $display ("%0d: %m.rl_stage1_stop: Stop after single-step. PC = 0x%08h", mcycle, pc);

      DCSR_Cause cause= (rg_stop_req ? DCSR_CAUSE_HALTREQ : DCSR_CAUSE_STEP);
      csr_regfile.write_dcsr_cause_priv (cause, rg_cur_priv);
`ifdef ISA_CHERI
      rg_next_pcc <= toCapPipe(stage1.out.data_to_stage2.pcc);
      csr_regfile.write_dpcc (toCapPipe(pcc));    // We'll retry this instruction on 'continue'
`endif
      rg_state      <= CPU_GDB_PAUSING;
      rg_stop_req   <= False;
      rg_step_count <= 0;

      // Flush both caches -- using the same interface as that used by FENCE_I
      near_mem.server_fence_i.request.put (?);

      // Accounting: none (instruction is abandoned)
   endrule: rl_stage1_stop
`endif

   // ================================================================
   // ================================================================
   // ================================================================
   // DEBUGGER ACCESS

   // ----------------
   // Debug Module Run/Halt control

`ifdef INCLUDE_GDB_CONTROL
   rule rl_debug_run ((f_run_halt_reqs.first == True) && (rg_state == CPU_DEBUG_MODE));
      if (cur_verbosity > 1) $display ("%0d: %m.rl_debug_run", mcycle);

      f_run_halt_reqs.deq;

      // Debugger 'resume' request (e.g., GDB 'continue' command)
`ifdef ISA_CHERI
      let dpcc = csr_regfile.read_dpcc;
`else
      let dpc = csr_regfile.read_dpc;
`endif
      fa_restart (
`ifdef ISA_CHERI
                  cast(dpcc)
`else
                  dpc
`endif
                  );
      //$display ("%0d: %m.rl_debug_run: restart at PC = 0x%0h", mcycle, dpc);

      // Notify debugger that we've started running
      f_run_halt_rsps.enq (True);

      //if (cur_verbosity > 1)
	 //$display ("%0d: %m.rl_debug_run: 'run' from dpc 0x%0h", mcycle, dpc);
   endrule

   rule rl_debug_run_redundant ((f_run_halt_reqs.first == True) && fn_is_running (rg_state));
      if (cur_verbosity > 1) $display ("%0d: %m.rl_debug_run_redundant", mcycle);

      f_run_halt_reqs.deq;

      // Notify debugger that we're running
      f_run_halt_rsps.enq (True);

      $display ("%0d: %m.debug_run_redundant: CPU already running.", mcycle);
   endrule

   rule rl_debug_halt ((f_run_halt_reqs.first == False) && fn_is_running (rg_state));
      if (cur_verbosity > 1) $display ("%0d: %m.rl_debug_halt", mcycle);

      f_run_halt_reqs.deq;

      // Debugger 'halt' request (e.g., GDB '^C' command)
      rg_stop_req <= True;
      if (cur_verbosity > 1)
	 $display ("%0d: %m.rl_debug_halt", mcycle);
   endrule

   rule rl_debug_halt_redundant ((f_run_halt_reqs.first == False) && (! fn_is_running (rg_state)));
      if (cur_verbosity > 1) $display ("%0d: %m.rl_debug_halt_redundant", mcycle);

      f_run_halt_reqs.deq;

      // Notify debugger that we've 'halted'
      f_run_halt_rsps.enq (False);

      $display ("%0d: %m.rl_debug_halt_redundant: CPU already halted.", mcycle);
      $display ("    state = ", fshow (rg_state));
   endrule

   // ----------------
   // Debug Module GPR read/write

   rule rl_debug_read_gpr ((rg_state == CPU_DEBUG_MODE) && (! f_gpr_reqs.first.write));
      let req <- pop (f_gpr_reqs);
      Bit #(5) regname = req.address;
      let data = gpr_regfile.read_rs1_port2 (regname);
      let rsp = DM_CPU_Rsp {ok: True, data: getAddr(data)};
      f_gpr_rsps.enq (rsp);
      if (cur_verbosity > 1)
	 $display ("%0d: %m.rl_debug_read_gpr: reg %0d => 0x%0h",
		   mcycle, regname, data);
   endrule

   rule rl_debug_write_gpr ((rg_state == CPU_DEBUG_MODE) && f_gpr_reqs.first.write);
      let req <- pop (f_gpr_reqs);
      Bit #(5) regname = req.address;
      CapReg data = setAddrUnsafe(almightyCap, req.data); // XXX Debug bypasses cap safety
      gpr_regfile.write_rd (regname, data);

      let rsp = DM_CPU_Rsp {ok: True, data: ?};
      f_gpr_rsps.enq (rsp);

      if (cur_verbosity > 1)
	 $display ("%0d: %m.rl_debug_write_gpr: reg %0d <= ",
		   mcycle, regname, fshow(data));
   endrule

   rule rl_debug_gpr_access_busy (rg_state != CPU_DEBUG_MODE);
      let req <- pop (f_gpr_reqs);
      let rsp = DM_CPU_Rsp {ok: False, data: ?};
      f_gpr_rsps.enq (rsp);

      if (cur_verbosity > 1) $display ("%0d: %m.rl_debug_gpr_access_busy", mcycle);
   endrule

   // ----------------
   // Debug Module FPR read/write

`ifdef ISA_F
   rule rl_debug_read_fpr ((rg_state == CPU_DEBUG_MODE) && (! f_fpr_reqs.first.write));
      let req <- pop (f_fpr_reqs);
      Bit #(5) regname = req.address;
      let data = fpr_regfile.read_rs1_port2 (regname);
      let rsp = DM_CPU_Rsp {ok: True, data: data};
      f_fpr_rsps.enq (rsp);
      if (cur_verbosity > 1)
	 $display ("%0d: %m.rl_debug_read_fpr: reg %0d => 0x%0h",
		   mcycle, regname, data);
   endrule

   rule rl_debug_write_fpr ((rg_state == CPU_DEBUG_MODE) && f_fpr_reqs.first.write);
      let req <- pop (f_fpr_reqs);
      Bit #(5) regname = req.address;
      let data = req.data;
      fpr_regfile.write_rd (regname, data);

      let rsp = DM_CPU_Rsp {ok: True, data: ?};
      f_fpr_rsps.enq (rsp);

      if (cur_verbosity > 1)
	 $display ("%0d: %m.rl_debug_write_fpr: reg %0d <= 0x%0h",
		   mcycle, regname, data);
   endrule

   rule rl_debug_fpr_access_busy (rg_state != CPU_DEBUG_MODE);
      let req <- pop (f_fpr_reqs);
      let rsp = DM_CPU_Rsp {ok: False, data: ?};
      f_fpr_rsps.enq (rsp);

      if (cur_verbosity > 1)
	 $display ("%0d: %m.rl_debug_fpr_access_busy", mcycle);
   endrule
`endif

   // ----------------
   // Debug Module CSR read/write

   rule rl_debug_read_csr ((rg_state == CPU_DEBUG_MODE) && (! f_csr_reqs.first.write));
      let req <- pop (f_csr_reqs);
      Bit #(12) csr_addr = req.address;
      //So that GDB can tell us the ccsr, remap requests to mscatch to be mccsr. TODO remove
      if (csr_addr == csr_addr_mhpmevent31) begin
        csr_addr = csr_addr_mccsr;
      end
      let m_data = csr_regfile.read_csr_port2 (csr_addr);
      let data = fromMaybe (?, m_data);
      let rsp = DM_CPU_Rsp {ok: True, data: data};
      f_csr_rsps.enq (rsp);
      if (cur_verbosity > 1)
	 $display ("%0d: %m.rl_debug_read_csr: csr %0d => 0x%0h",
		   mcycle, csr_addr, data);
   endrule

   rule rl_debug_write_csr ((rg_state == CPU_DEBUG_MODE) && f_csr_reqs.first.write);
      let req <- pop (f_csr_reqs);
      Bit #(12) csr_addr = req.address;
      let data = req.data;
      let new_csr_val <- csr_regfile.mav_csr_write (csr_addr, data);

      let rsp = DM_CPU_Rsp {ok: True, data: ?};
      f_csr_rsps.enq (rsp);

      if (cur_verbosity > 1)
	 $display ("%0d: %m.rl_debug_write_csr: csr 0x%0h 0x%0h <= 0x%0h",
		   mcycle, csr_addr, data, new_csr_val);
   endrule

   rule rl_debug_csr_access_busy (rg_state != CPU_DEBUG_MODE);
      let req <- pop (f_csr_reqs);
      let rsp = DM_CPU_Rsp {ok: False, data: ?};
      f_csr_rsps.enq (rsp);

      if (cur_verbosity > 1)
	 $display ("%0d: %m.rl_debug_csr_access_busy", mcycle);
   endrule
`endif

`ifdef RVFI_DII
   mkConnection(rvfi_bridge.rvfi, toGet(f_to_verifier));
`endif

   // ================================================================
   // ================================================================
   // ================================================================
   // INTERFACE

   // Reset
   interface Server  hart0_server_reset = toGPServer (f_reset_reqs, f_reset_rsps);

   // ----------------
   // SoC fabric connections

   // IMem to fabric master interface
   interface  imem_master = near_mem.imem_master;

   // DMem to fabric master interface
   interface  dmem_master = near_mem.dmem_master;

   // ----------------
   // External interrupts

   method Action  m_external_interrupt_req (x) = csr_regfile.m_external_interrupt_req (x);
   method Action  s_external_interrupt_req (x) = csr_regfile.s_external_interrupt_req (x);

   // ----------------
   // Software and timer interrupts (from Near_Mem_IO/CLINT)

   method Action  software_interrupt_req (x) = csr_regfile.software_interrupt_req (x);
   method Action  timer_interrupt_req    (x) = csr_regfile.timer_interrupt_req    (x);

   // ----------------
   // Non-maskable interrupt

   method Action  nmi_req (x);
      csr_regfile.nmi_req (x);
   endmethod


`ifdef DETERMINISTIC_TIMING
   method Bit#(64) take_minstret;
      return csr_regfile.read_csr_minstret;
   endmethod
`endif

   // ----------------
   // For tracing

   method Action  set_verbosity (Bit #(4)  verbosity, Bit #(64)  logdelay);
      cfg_verbosity <= verbosity;
      cfg_logdelay  <= logdelay;
   endmethod

   // ----------------
   // Optional interface to Tandem Verifier

`ifdef INCLUDE_TANDEM_VERIF
   interface Get  trace_data_out = toGet (f_trace_data);
`endif
`ifdef RVFI_DII
   interface Flute_RVFI_DII_Server rvfi_dii_server = rvfi_bridge.rvfi_dii_server;
`endif

   // ----------------
   // Optional interface to Debug Module

`ifdef INCLUDE_GDB_CONTROL
   // run-control, other
   interface Server  hart0_server_run_halt = toGPServer (f_run_halt_reqs, f_run_halt_rsps);

   interface Put  hart0_put_other_req;
      method Action  put (Bit #(4) req);
	 cfg_verbosity <= req;
      endmethod
   endinterface

   // GPR access
   interface Server  hart0_gpr_mem_server = toGPServer (f_gpr_reqs, f_gpr_rsps);

`ifdef ISA_F
   // FPR access
   interface Server  hart0_fpr_mem_server = toGPServer (f_fpr_reqs, f_fpr_rsps);
`endif

   // CSR access
   interface Server  hart0_csr_mem_server = toGPServer (f_csr_reqs, f_csr_rsps);
`endif

endmodule: mkCPU

// ================================================================

endpackage<|MERGE_RESOLUTION|>--- conflicted
+++ resolved
@@ -843,19 +843,6 @@
 	       if (cur_verbosity > 1)
 		  $display ("    rl_pipe: Discarding stage1 due to redirection");
 	    end
-<<<<<<< HEAD
-	    else if ((! stage1.out.redirect) || (stageF.out.ostatus != OSTATUS_BUSY)) begin
-	       stage2.enq (stage1.out.data_to_stage2);  stage2_full = True;
-	       stage1.deq;                              stage1_full = False;
-
-	       if (stage1.out.redirect) begin
-		  let new_epoch <- fav_update_epoch;
-`ifdef RVFI_DII
-                  redirect = Valid(tuple3(new_epoch, stage1.out.next_pcc, stage1.out.instr_seq + 1));
-`else
-                  redirect = Valid(tuple2(new_epoch, stage1.out.next_pcc));
-`endif
-=======
 	    else begin
                let enq_s2 = (! stage1.out.redirect) || (stageF.out.ostatus != OSTATUS_BUSY);
 	       stage2.enq (stage1.out.data_to_stage2, enq_s2);
@@ -863,11 +850,13 @@
 	          stage1.deq;                              stage1_full = False;
                   stage2_full = True;
 	          if (stage1.out.redirect) begin
-		     let epoch <- fav_update_epoch;
-                     let old_fetch_addr = getAddr(toCapPipe(stage1.out.data_to_stage2.pcc));
-                     redirect_F = Valid(tuple3(epoch, getAddr(toCapPipe(stage1.out.next_pcc)), old_fetch_addr));
+		  let new_epoch <- fav_update_epoch;
+`ifdef RVFI_DII
+                  redirect = Valid(tuple3(new_epoch, stage1.out.next_pcc, stage1.out.instr_seq + 1));
+`else
+                  redirect = Valid(tuple2(new_epoch, stage1.out.next_pcc));
+`endif
                   end
->>>>>>> 9830271e
                end
 	    end
 	 end
@@ -899,20 +888,7 @@
 	    Epoch   epoch            = stageF.out.data_to_stageD.epoch;
 	    WordXL  next_fetch_addr  = stageF.out.data_to_stageD.pred_fetch_addr;
 `ifdef RVFI_DII
-<<<<<<< HEAD
             Dii_Id new_instr_seq = stageF.out.data_to_stageD.instr_seq + 1;
-=======
-            Dii_Id new_instr_seq;
-`endif
-            case (redirect_F) matches
-            tagged Valid {.e, .nfa, .ofa}: begin
-                rg_next_pcc <= toCapPipe(stage1.out.next_pcc);
-                epoch = e;
-                new_fetch_addr = nfa;
-                m_old_fetch_addr = Valid(ofa);
-`ifdef RVFI_DII
-                new_instr_seq = stage1.out.data_to_stage2.instr_seq + 1;
->>>>>>> 9830271e
 `endif
 
 	    // Override, if stage1 is redirecting
@@ -923,8 +899,8 @@
 
                                                           }) begin
 	       epoch   = e;
-               rg_next_pcc <= pcc2;
-	       next_fetch_addr = getAddr(pcc2);
+               rg_next_pcc <= toCapPipe(pcc2);
+	       next_fetch_addr = getAddr(toCapPipe(pcc2));
 `ifdef RVFI_DII
                new_instr_seq = stage1.out.data_to_stage2.instr_seq;
 `endif
@@ -1579,12 +1555,7 @@
       let new_epoch <- fav_update_epoch;
 
       fa_start_ifetch (new_epoch,
-<<<<<<< HEAD
-		       getAddr(next_pcc),
-=======
-		       m_old_fetch_addr,
 		       getAddr(toCapPipe(next_pcc)),
->>>>>>> 9830271e
 `ifdef ISA_CHERI
                        True,
 `endif
@@ -1939,15 +1910,10 @@
    // ----------------
 
    rule rl_WFI_resume (   (rg_state == CPU_WFI_PAUSED)
-<<<<<<< HEAD
 		       && (   csr_regfile.wfi_resume
 			   || stop_step_req)
-		       && (stageF.out.ostatus != OSTATUS_BUSY));
-=======
-		       && csr_regfile.wfi_resume
 		       && (stageF.out.ostatus != OSTATUS_BUSY)
 		       && f_run_halt_reqs_empty);
->>>>>>> 9830271e
       if (cur_verbosity > 1) $display ("%0d: %m.rl_WFI_resume", mcycle);
 
       // Debug
