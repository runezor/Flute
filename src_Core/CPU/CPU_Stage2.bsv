--- conflicted
+++ resolved
@@ -152,21 +152,13 @@
 
    let bypass_base = Bypass {bypass_state: BYPASS_RD_NONE,
 			     rd:           rg_stage2.rd,
-<<<<<<< HEAD
 			     rd_val:       extract_cap(rg_stage2.val1)
-=======
-			     rd_val:       rg_stage2.val1
->>>>>>> aa19d0d5
 			     };
 
 `ifdef ISA_F
    let fbypass_base = FBypass {bypass_state: BYPASS_RD_NONE,
 			       rd:           rg_stage2.rd,
-<<<<<<< HEAD
-			       rd_val:       extract_flt(rg_stage2.val1)
-=======
 			       rd_val:       rg_stage2.fval1
->>>>>>> aa19d0d5
 			       };
 `endif
 
@@ -289,8 +281,10 @@
          output_stage2 = Output_Stage2 {ostatus: OSTATUS_NONPIPE,
                                         trap_info: trap_info_capbounds,
                                         data_to_stage3: ?,
-                                        bypass: no_bypass,
-                                        trace_data: ? //TODO
+                                        bypass: no_bypass
+`ifdef INCLUDE_TANDEM_VERIF
+                                      , trace_data: ? //TODO
+`endif
                                     };
      end else
 `endif
@@ -335,8 +329,11 @@
           output_stage2 = Output_Stage2 {ostatus:         ostatus,
                  trap_info:       trap_info_dmem,
                  data_to_stage3:  data_to_stage3,
-                 bypass:          bypass,
-                 trace_data:      ?};
+                 bypass:          bypass
+`ifdef INCLUDE_TANDEM_VERIF
+               , trace_data:      ?
+`endif
+                                        };
 `endif
       end
 `endif
@@ -381,36 +378,19 @@
                // A FLW result
                if (funct3 == f3_FLW)
                   // needs nan-boxing when destined for a DP register file
-<<<<<<< HEAD
-                  data_to_stage3.rd_val = embed_flt(fv_nanbox (truncate(tpl_2(dcache.word128))));
-`else
-                  data_to_stage3.rd_val = embed_flt(truncate(tpl_2(dcache.word128)));
-`endif
+                  data_to_stage3.frd_val = fv_nanbox (truncate(tpl_2(dcache.word128)));
+
                // A FLD result
                else
-                  data_to_stage3.rd_val = embed_flt(truncate(tpl_2(dcache.word128)));
+                  data_to_stage3.frd_val = truncate (tpl_2(dcache.word128));
+`else
+               // Only FLW is a legal instruction
+               data_to_stage3.frd_val = truncate (tpl_2(dcache.word128));
+`endif
             end
-
-            // A GPR load in a FD system
-            else
-`endif
-            // A GPR load in a non-FD system
+`endif
+            // GPR loads
 	    data_to_stage3.rd_val   = embed_cap(result);
-=======
-                  data_to_stage3.frd_val = fv_nanbox (dcache.word64);
-
-               // A FLD result
-               else
-                  data_to_stage3.frd_val = dcache.word64;
-`else
-               // Only FLW is a legal instruction
-               data_to_stage3.frd_val = truncate (dcache.word64);
-`endif
-            end
-`endif
-            // GPR loads
-	    data_to_stage3.rd_val   = result;
->>>>>>> aa19d0d5
 
             // Update the bypass channel, if not trapping (NONPIPE)
 	    let bypass = bypass_base;
@@ -427,11 +407,7 @@
 		  // Option 1: longer critical path, since the data is bypassed back into previous stage.
 		  // We use data_to_stage3.rd_val since nanboxing has been done.
 		  // fbypass.bypass_state = ((ostatus == OSTATUS_PIPE) ? BYPASS_RD_RDVAL : BYPASS_RD);
-<<<<<<< HEAD
-		  // fbypass.rd_val       = extract_flt(data_to_stage3.rd_val);
-=======
 		  // fbypass.rd_val       = data_to_stage3.frd_val;
->>>>>>> aa19d0d5
 
 		  // Option 2: shorter critical path, since the data is not bypassed into previous stage,
 		  // (the bypassing is effectively delayed until the next stage).
@@ -452,29 +428,19 @@
 		  // (the bypassing is effectively delayed until the next stage).
 		   bypass.bypass_state = BYPASS_RD;
 	       end
-<<<<<<< HEAD
-`else
-               // Bypassing GPR value in a non-FD system. LD result meant for GPR
-	       if (rg_stage2.rd != 0) begin    // TODO: is this test necessary?
-		  // Choose one of the following two options
-
-		  // Option 1: longer critical path, since the data is bypassed back into previous stage.
-		  // We use data_to_stage3.rd_val since nanboxing has been done.
-		  // bypass.bypass_state = ((ostatus == OSTATUS_PIPE) ? BYPASS_RD_RDVAL : BYPASS_RD);
-		  // bypass.rd_val       = result;
-
-		  // Option 2: shorter critical path, since the data is not bypassed into previous stage,
-		  // (the bypassing is effectively delayed until the next stage).
-		     bypass.bypass_state = BYPASS_RD;
-	       end
-`endif
-=======
->>>>>>> aa19d0d5
 	    end
 
 `ifdef INCLUDE_TANDEM_VERIF
-<<<<<<< HEAD
-	    trace_data   = rg_stage2.trace_data;
+	    let trace_data   = rg_stage2.trace_data;
+`ifdef ISA_F
+            if (rg_stage2.rd_in_fpr) begin
+               trace_data.word5 = data_to_stage3.frd_val;
+
+               // Update MSTATUS.FS in trace packet
+               trace_data = fv_trace_update_mstatus_fs (trace_data, fs_xs_dirty);
+            end else
+`endif
+               trace_data.word1 = data_to_stage3.rd_val;
 `elsif RVFI
 	    let info_RVFI_s2 = info_RVFI_s2_base;
         // If we're doing a load or AMO other than SC, we need to set the read mask.
@@ -510,31 +476,13 @@
             end
         end
         data_to_stage3.info_RVFI_s2 = info_RVFI_s2;
-        trace_data.word1 = int_ret_val;
-`endif
-`endif
-	    output_stage2 = Output_Stage2 {ostatus:         ostatus,
-					   trap_info:       trap_info_dmem,
-					   data_to_stage3:  data_to_stage3,
-					   bypass:          bypass,
-=======
-	    let trace_data   = rg_stage2.trace_data;
-`ifdef ISA_F
-            if (rg_stage2.rd_in_fpr) begin
-               trace_data.word5 = data_to_stage3.frd_val;
-
-               // Update MSTATUS.FS in trace packet
-               trace_data = fv_trace_update_mstatus_fs (trace_data, fs_xs_dirty);
-            end else
-`endif
-               trace_data.word1 = data_to_stage3.rd_val;
+`endif
 `endif
             output_stage2 = Output_Stage2 {
                  ostatus         : ostatus
                , trap_info       : trap_info_dmem
                , data_to_stage3  : data_to_stage3
                , bypass          : bypass
->>>>>>> aa19d0d5
 `ifdef ISA_F
                , fbypass         : fbypass
 `endif
@@ -555,21 +503,6 @@
 	 let data_to_stage3 = data_to_stage3_base;
 	 data_to_stage3.rd_valid = (ostatus == OSTATUS_PIPE);
 	 data_to_stage3.rd       = 0;
-<<<<<<< HEAD
-`ifdef RVFI
-`ifdef ISA_CHERI
-	 data_to_stage3.rd_val   = embed_cap(nullCap);
-`else
-	 data_to_stage3.rd_val   = 0;
-`endif
-	 let info_RVFI_s2 = info_RVFI_s2_base;
-	 info_RVFI_s2.mem_wmask = getMemMask(rg_stage2.mem_width_code,rg_stage2.addr);
-	 data_to_stage3.info_RVFI_s2 = info_RVFI_s2;
-`else
-	 data_to_stage3.rd_val   = ?;
-`endif
-=======
->>>>>>> aa19d0d5
 
 `ifdef INCLUDE_TANDEM_VERIF
 	 let trace_data   = rg_stage2.trace_data;
@@ -605,17 +538,12 @@
 	 bypass.rd_val       = result;
 
 `ifdef INCLUDE_TANDEM_VERIF
-<<<<<<< HEAD
-	 trace_data   = rg_stage2.trace_data;
+	 let trace_data   = rg_stage2.trace_data;
+	 trace_data.word1 = result;
 `elsif RVFI
-        // No memory op, so very simple.
-        let info_RVFI_s2 = info_RVFI_s2_base;
-        data_to_stage3.info_RVFI_s2 = info_RVFI_s2;
-`endif
-=======
-	 let trace_data   = rg_stage2.trace_data;
->>>>>>> aa19d0d5
-	 trace_data.word1 = result;
+         // No memory op, so very simple.
+         let info_RVFI_s2 = info_RVFI_s2_base;
+         data_to_stage3.info_RVFI_s2 = info_RVFI_s2;
 `endif
 
 	 output_stage2 = Output_Stage2 {
@@ -642,11 +570,7 @@
 
 	 let data_to_stage3 = data_to_stage3_base;
 	 data_to_stage3.rd_valid = (ostatus == OSTATUS_PIPE);
-<<<<<<< HEAD
 	 data_to_stage3.rd_val   = embed_int(result);
-=======
-	 data_to_stage3.rd_val   = result;
->>>>>>> aa19d0d5
 
 	 let bypass = bypass_base;
 	 bypass.bypass_state = ((ostatus == OSTATUS_PIPE) ? BYPASS_RD_RDVAL : BYPASS_RD);
@@ -657,17 +581,12 @@
 `endif
 
 `ifdef INCLUDE_TANDEM_VERIF
-<<<<<<< HEAD
-	 trace_data   = rg_stage2.trace_data;
+	 let trace_data   = rg_stage2.trace_data;
+	 trace_data.word1 = result;
 `elsif RVFI
         // No memory op, so very simple.
         let info_RVFI_s2 = info_RVFI_s2_base;
         data_to_stage3.info_RVFI_s2 = info_RVFI_s2;
-`endif
-=======
-	 let trace_data   = rg_stage2.trace_data;
->>>>>>> aa19d0d5
-	 trace_data.word1 = result;
 `endif
 
 	 output_stage2 = Output_Stage2 {
@@ -695,15 +614,11 @@
 
 	 let data_to_stage3      = data_to_stage3_base;
 	 data_to_stage3.rd_valid = (ostatus == OSTATUS_PIPE);
-<<<<<<< HEAD
-	 data_to_stage3.rd_val   = rg_stage2.rd_in_fpr ? embed_flt(unpack(truncate(value))) : embed_int(truncate(value));
-=======
 `ifdef ISA_D
 	 data_to_stage3.frd_val  = value;
 `else
 	 data_to_stage3.frd_val  = truncate (value);
 `endif
->>>>>>> aa19d0d5
          data_to_stage3.rd_in_fpr= rg_stage2.rd_in_fpr;
          data_to_stage3.upd_flags= True;
          data_to_stage3.fpr_flags= fflags;
@@ -726,29 +641,16 @@
             bypass.bypass_state     = ((ostatus==OSTATUS_PIPE) ? BYPASS_RD_RDVAL
                                                                : BYPASS_RD);
 `ifdef RV64
-<<<<<<< HEAD
             bypass.rd_val           = nullWithAddr(value);
+            data_to_stage3.rd_val   = embed_int(value);
 `else
             bypass.rd_val           = nullWithAddr(truncate(value));
-=======
-            bypass.rd_val           = (value);
-            data_to_stage3.rd_val   = value;
-`else
-            bypass.rd_val           = truncate (value);
-            data_to_stage3.rd_val   = truncate (value);
->>>>>>> aa19d0d5
+            data_to_stage3.rd_val   = embed_int(truncate(value));
 `endif
          end
 
          // -----
 `ifdef INCLUDE_TANDEM_VERIF
-<<<<<<< HEAD
-	 trace_data = rg_stage2.trace_data;
-`elsif RVFI
-        // No memory op, so very simple.
-        let info_RVFI_s2 = info_RVFI_s2_base;
-        data_to_stage3.info_RVFI_s2 = info_RVFI_s2;
-=======
 	 let trace_data = rg_stage2.trace_data;
 
          if (rg_stage2.rd_in_fpr) begin
@@ -760,8 +662,10 @@
          // Update MSTATUS.FS and FCSR.FFLAGS in trace packet
          trace_data = fv_trace_update_mstatus_fs (trace_data, fs_xs_dirty);
          trace_data = fv_trace_update_fcsr_fflags (trace_data, fflags);
-
->>>>>>> aa19d0d5
+`elsif RVFI
+        // No memory op, so very simple.
+        let info_RVFI_s2 = info_RVFI_s2_base;
+        data_to_stage3.info_RVFI_s2 = info_RVFI_s2;
 `endif
 
 	 output_stage2 = Output_Stage2 {
@@ -827,29 +731,12 @@
 	    else if (x.op_stage2 == OP_Stage2_AMO) cache_op = CACHE_AMO;
 `endif
 
-<<<<<<< HEAD
 `ifdef ISA_CHERI
         CapReg capReg = cast(extract_cap(x.val2));
         CapMem capMem = cast(capReg);
         Bit#(TSub#(SizeOf#(CapMem),1)) tagless = truncate(capMem);
 `endif
 
-=======
-            // Prepare the store value
-`ifdef RV64
-            Bit# (64) wdata_from_gpr = x.val2;
-`else
-            Bit# (64) wdata_from_gpr = zeroExtend (x.val2);
-`endif
-
-`ifdef ISA_F
-`ifdef ISA_D
-            Bit# (64) wdata_from_fpr = x.fval2;
-`else
-            Bit# (64) wdata_from_fpr = zeroExtend (x.fval2);
-`endif
-`endif
->>>>>>> aa19d0d5
 	    dcache.req (cache_op,
 			x.mem_width_code,
             x.mem_unsigned,
@@ -858,18 +745,12 @@
 `endif
 			x.addr,
 `ifdef ISA_F
-<<<<<<< HEAD
-			x.val2_flt_not_int ? tuple2(False,zeroExtend(pack(extract_flt(x.val2)))) :
+			x.rs_frm_fpr ? tuple2(False,zeroExtend(x.fval2)) :
 `endif
 `ifdef ISA_CHERI
       tuple2(x.mem_width_code == w_SIZE_CAP && isValidCap(capMem), zeroExtend(tagless)),
 `else
       tuple2(False, zeroExtend(x.val2)),
-=======
-			(x.rs_frm_fpr ? wdata_from_fpr : wdata_from_gpr),
-`else
-			wdata_from_gpr,
->>>>>>> aa19d0d5
 `endif
 			mem_priv,
 			sstatus_SUM,
@@ -888,15 +769,7 @@
 	 else if (x.op_stage2 == OP_Stage2_M) begin
             // Instr fields required for decode for F/D opcodes
 	    Bool is_OP_not_OP_32 = (x.instr [3] == 1'b0);
-<<<<<<< HEAD
-            mbox.req (is_OP_not_OP_32,
-		      funct3,
-		      extract_int(x.val1),
-		      extract_int(x.val2)
-		      );
-=======
-            mbox.req (is_OP_not_OP_32, funct3, x.val1, x.val2);
->>>>>>> aa19d0d5
+            mbox.req (is_OP_not_OP_32, funct3, extract_int(x.val1), extract_int(x.val2));
 	 end
 `endif
 
@@ -907,26 +780,7 @@
             let opcode = instr_opcode (x.instr);
 	    let funct7 = instr_funct7 (x.instr);
             let rs2    = instr_rs2    (x.instr);
-<<<<<<< HEAD
-
-	    fbox.req (opcode,
-		      funct7,
-		      x.rounding_mode, // rm
-		      rs2,
-`ifdef ISA_D
-		      x.val1_flt_not_int ? extract_flt(x.val1) :
-`endif
-                                         zeroExtend(extract_int(x.val1)),
-`ifdef ISA_D
-		      x.val2_flt_not_int ? extract_flt(x.val2) :
-`endif
-                                         zeroExtend(extract_int(x.val2))
-`ifdef ISA_F
-		      , extend (x.val3)
-`endif
-		      );
-=======
-            Bit #(64) val1 = x.val1_frm_gpr ? extend (x.val1)
+            Bit #(64) val1 = x.val1_frm_gpr ? extend(extract_int(x.val1))
                                             : extend (x.fval1);
 
 	    fbox.req (  opcode
@@ -935,9 +789,8 @@
 		      , rs2
 		      , val1
 		      , extend (x.fval2)
-		      , extend (x.fval3) 
+		      , extend (x.fval3)
 		     );
->>>>>>> aa19d0d5
          end
 `endif
       endaction
@@ -963,11 +816,7 @@
       fa_enq (x);
 
       if (verbosity > 1)
-<<<<<<< HEAD
-	 $display ("%0t    CPU_Stage2.enq (Data_Stage1_to_Stage2)", $time);
-=======
-	 $display ("    CPU_Stage2.enq (Data_Stage1_to_Stage2) ", fshow (x));
->>>>>>> aa19d0d5
+	 $display ("%0t    CPU_Stage2.enq (Data_Stage1_to_Stage2) ", fshow(x), $time);
    endmethod
 
    method Action set_full (Bool full);
