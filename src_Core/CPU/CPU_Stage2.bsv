--- conflicted
+++ resolved
@@ -163,7 +163,6 @@
 			       };
 `endif
 
-<<<<<<< HEAD
 `ifdef RVFI
     let info_RVFI_s2_base = Data_RVFI_Stage2 {
                                     stage1:     info_RVFI_s1,
@@ -189,15 +188,6 @@
       , rd_valid:   False
       , rd:         rg_stage2.rd
       , rd_val:     cast (rg_stage2.val1)
-=======
-   let data_to_stage3_base = Data_Stage2_to_Stage3 {priv:       rg_stage2.priv,
-						    pc:         rg_stage2.pc,
-						    instr:      rg_stage2.instr,
-
-						    rd_valid:   False,
-						    rd:         rg_stage2.rd,
-						    rd_val:     rg_stage2.val1
->>>>>>> 70a2acf7
 `ifdef ISA_F
 						    , rd_in_fpr:  False,
 						    upd_flags:  False,
