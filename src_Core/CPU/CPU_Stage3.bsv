// Copyright (c) 2016-2020 Bluespec, Inc. All Rights Reserved

package CPU_Stage3;

// ================================================================
// This is Stage 3 of the CPU.
// It is the WB ("Write Back") stage:
// - Writes back a GPR register value (if the instr has a GPR Rd)
// - Writes back an FPR register value (if the instr has an FPR Rd)
// - Updates CSR INSTRET
//     Note: this instr cannot be a CSRRx updating INSTRET, since
//           CSRRx is done completely off-pipe.
// = Optionaally: sends a TandemVerification trace packet

// ================================================================
// Exports

export
CPU_Stage3_IFC (..),
mkCPU_Stage3;

// ================================================================
// BSV library imports

import ConfigReg    :: *;
import FIFOF        :: *;
import GetPut       :: *;
import ClientServer :: *;

// ----------------
// BSV additional libs

import Cur_Cycle :: *;

// ================================================================
// Project imports

import ISA_Decls   :: *;
import GPR_RegFile :: *;
`ifdef ISA_F
import FPR_RegFile :: *;
`endif
import CSR_RegFile :: *;
import CPU_Globals :: *;

<<<<<<< HEAD
`ifdef ISA_CHERI
import CHERICap :: *;
import CHERICC_Fat :: *;
=======
`ifdef INCLUDE_TANDEM_VERIF
import TV_Info     :: *;
>>>>>>> 954865e2
`endif

// ================================================================
// Interface

interface CPU_Stage3_IFC;
   // ---- Reset
   interface Server #(Token, Token) server_reset;

   // ---- Output
   (* always_ready *)
   method Output_Stage3  out;

   (* always_ready *)
   method Action deq;

   // ---- Input
   (* always_ready *)
   method Action enq (Data_Stage2_to_Stage3 x);

   (* always_ready *)
   method Action set_full (Bool full);

   // ---- Debugging
   method Action show_state;
endinterface

// ================================================================
// Module

module mkCPU_Stage3 #(Bit #(4)         verbosity,
		      GPR_RegFile_IFC  gpr_regfile,
`ifdef ISA_F
		      FPR_RegFile_IFC  fpr_regfile,
`endif
		      CSR_RegFile_IFC  csr_regfile)
                    (CPU_Stage3_IFC);

   FIFOF #(Token) f_reset_reqs <- mkFIFOF;
   FIFOF #(Token) f_reset_rsps <- mkFIFOF;

   Reg #(Bool)                  rg_full   <- mkReg (False);
   Reg #(Data_Stage2_to_Stage3) rg_stage3 <- mkRegU;    // From Stage 2

   // ----------------------------------------------------------------
   // BEHAVIOR

   let bypass_base = Bypass {bypass_state: BYPASS_RD_NONE,
			     rd:           rg_stage3.rd,
			     rd_val:       cast(extract_cap(rg_stage3.rd_val))
			     };

`ifdef ISA_F
   let fbypass_base = FBypass {bypass_state: BYPASS_RD_NONE,
			       rd:           rg_stage3.rd,
			       rd_val:       rg_stage3.frd_val
			       };
`endif

   rule rl_reset;
      f_reset_reqs.deq;
      rg_full <= False;
      f_reset_rsps.enq (?);
   endrule

   // ----------------
   // Combinational output function

   function Output_Stage3 fv_out;
      let bypass = bypass_base;
`ifdef ISA_F
      let fbypass = fbypass_base;
      if (rg_stage3.rd_in_fpr) begin
         bypass.bypass_state = BYPASS_RD_NONE;
         fbypass.bypass_state = (rg_full && rg_stage3.rd_valid) ? BYPASS_RD_RDVAL
                                                                : BYPASS_RD_NONE;
      end
      else begin
         fbypass.bypass_state = BYPASS_RD_NONE;
         bypass.bypass_state = (rg_full && rg_stage3.rd_valid) ? BYPASS_RD_RDVAL
                                                               : BYPASS_RD_NONE;
      end
`else
      bypass.bypass_state = (rg_full && rg_stage3.rd_valid) ? BYPASS_RD_RDVAL
                                                            : BYPASS_RD_NONE;
`endif

`ifdef INCLUDE_TANDEM_VERIF
      let trace_data = rg_stage3.trace_data;
`ifdef ISA_F
      if (rg_stage3.upd_flags) begin
	 let fflags = csr_regfile.mv_update_fcsr_fflags (rg_stage3.fpr_flags);
	 trace_data = fv_trace_update_fcsr_fflags (trace_data, fflags);
      end

      if (rg_stage3.upd_flags || rg_stage3.rd_in_fpr) begin
	 let new_mstatus = csr_regfile.mv_update_mstatus_fs (fs_xs_dirty);
	 trace_data = fv_trace_update_mstatus_fs (trace_data, new_mstatus);
      end
`endif
`endif

      return Output_Stage3 {ostatus: (rg_full ? OSTATUS_PIPE : OSTATUS_EMPTY),
			    bypass : bypass
`ifdef ISA_F
			    , fbypass: fbypass
`endif
`ifdef INCLUDE_TANDEM_VERIF
			    , trace_data: trace_data
`endif
			    };
   endfunction

   // ----------------
   // Actions on 'deq': writeback Rd and update CSR INSTRET

   function Action fa_deq;
      action
	 // Writeback Rd if valid
	 if (rg_stage3.rd_valid) begin
`ifdef ISA_F
            // Write to FPR
            if (rg_stage3.rd_in_fpr)
               fpr_regfile.write_rd (rg_stage3.rd, rg_stage3.frd_val);

            else
               // Write to GPR
               gpr_regfile.write_rd (rg_stage3.rd, extract_cap(rg_stage3.rd_val));
`else
            // Write to GPR in a non-FD system
            gpr_regfile.write_rd (rg_stage3.rd, extract_cap(rg_stage3.rd_val));
`endif

	    if (verbosity > 0)
`ifdef ISA_F
               if (rg_stage3.rd_in_fpr)
                  $display ("    S3.fa_deq: write FRd 0x%0h, rd_val 0x%0h",
                            rg_stage3.rd, rg_stage3.frd_val);
               else
`endif
                  $display ("    S3.fa_deq: write GRd 0x%0h, rd_val ",
                            rg_stage3.rd, fshow(rg_stage3.rd_val));

`ifdef ISA_F
            // Update FCSR.fflags
            if (rg_stage3.upd_flags)
               csr_regfile.ma_update_fcsr_fflags (rg_stage3.fpr_flags);

            // Update MSTATUS.FS
            if (rg_stage3.upd_flags || rg_stage3.rd_in_fpr)
               csr_regfile.ma_update_mstatus_fs (fs_xs_dirty);
`endif
	 end
      endaction
   endfunction

   // ----------------------------------------------------------------
   // INTERFACE

   // ---- Reset
   interface server_reset = toGPServer (f_reset_reqs, f_reset_rsps);

   // ---- Output

   method Output_Stage3  out;
      return fv_out;
   endmethod

   method Action deq;
      fa_deq;
   endmethod

   // ---- Input
   method Action enq (Data_Stage2_to_Stage3 x);
      rg_stage3 <= x;

      if (verbosity > 1)
	 $display ("    S3.enq: ", fshow (x));
   endmethod

   method Action set_full (Bool full);
      rg_full <= full;
   endmethod

   // ---- Debugging
   method Action show_state;
      if (rg_full)
	 $display ("    CPU_Stage3 state: ", fshow (rg_stage3));
      else
	 $display ("    CPU_Stage3 state: empty");
   endmethod
endmodule

// ================================================================

endpackage<|MERGE_RESOLUTION|>--- conflicted
+++ resolved
@@ -43,14 +43,13 @@
 import CSR_RegFile :: *;
 import CPU_Globals :: *;
 
-<<<<<<< HEAD
 `ifdef ISA_CHERI
 import CHERICap :: *;
 import CHERICC_Fat :: *;
-=======
+`endif
+
 `ifdef INCLUDE_TANDEM_VERIF
 import TV_Info     :: *;
->>>>>>> 954865e2
 `endif
 
 // ================================================================
