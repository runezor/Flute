// Copyright (c) 2016-2019 Bluespec, Inc. All Rights Reserved

package CPU_Fetch_C;

// ================================================================
// mkCPU_Fetch_C is an IMem_IFC->Module#(IMem_IFC) wrapper.

// The input parameter interface is for 32-bit-aligned 32-bit instruction-fetches.

// This module completely encapsulates the logic needed to extend it to
// 16-bit "compressed" instructions ('C' extension)
// which then also includes 32-bit instructions which may be only 16-bit-aligned,
// since 32b and 16b instructions can be freely mixed.

// ================================================================
// Exports

export mkCPU_Fetch_C;

// ================================================================
// BSV lib imports

import GetPut       :: *;
import ClientServer :: *;

// ----------------
// BSV additional libs

import Cur_Cycle :: *;

// ================================================================
// Project imports

import ISA_Decls    :: *;
import Near_Mem_IFC :: *;

// ================================================================
// Functions concerning address-alignment of instructions.
// 'Even': aligned to an even 16b boundary (so, also aligned to 32b boundary)
// 'Odd':  aligned to an odd  16b boundary (so, not  aligned to 32b boundary)

function Bool is_addr_even16 (WordXL pc);
   return (pc [1:0] == 2'b00);
endfunction

function Bool is_addr_odd16 (WordXL pc);
   return (pc [1:0] != 2'b00);
endfunction

function WordXL fn_to_b32_addr (WordXL addr);
   return ((addr >> 2) << 2);
endfunction

// Equality of 32-bit aligned addresses containing a1 and a2 (i.e., ignoring [1:0])
function Bool eq_b32_addr (WordXL a1, WordXL a2) = ((a1 >> 2) == (a2 >> 2));

// ================================================================
// Functions concerning whether an instr is 32b (RV) or 16b (RVC)

function Bool is_32b_instr (Bit #(n) instr);
   return (instr [1:0] == 2'b11);
endfunction

function Bool is_16b_instr (Bit #(n) instr);
   return (instr [1:0] != 2'b11);
endfunction

// ================================================================
// Wrapper: wraps 32-bit aligned IMem to allow 16-bit instrs and 32-bit instrs,
// aligned to 16b or 32b boundaries.

module mkCPU_Fetch_C #(IMem_IFC  imem32) (IMem_IFC);

   // imem32 is the underlying 32-bit-aligned memory.
   // imem32.req is only given 32-bit aligned addrs,
   // and returns the 32b at that addr.
   // imem32.pc (output pc) is always the last requested address, always 32b-aligned.
   // ( Assert: imem32.is_32b_not_16b == True )

   Integer verbosity = 0;

   // This register holds the actual PC value (which can be +/-2 from
   // the address given to the ICache.
   Reg #(WordXL)  rg_pc  <- mkRegU;

   // These registers caches the last output of imem32 (imem32.pc, and imem32.instr [31:16])
   Reg #(WordXL)    rg_cache_addr <- mkReg ('1);
   Reg #(Bit #(16)) rg_cache_b16  <- mkRegU;

   // The following hold args of the 'req' method.
   Reg #(Bit #(3))  rg_f3          <- mkRegU;
   Reg #(Priv_Mode) rg_priv        <- mkRegU;
   Reg #(Bit #(1))  rg_sstatus_SUM <- mkRegU;
   Reg #(Bit #(1))  rg_mstatus_MXR <- mkRegU;
   Reg #(WordXL)    rg_satp        <- mkRegU;
   Wire#(Bool)      dw_commit <- mkDWire(False);

   // Holds a faulting address
   Reg #(WordXL)    rg_tval        <- mkRegU;

   // ----------------------------------------------------------------
   // Conditions for selecting 16b and 32b instruction

   // Condition: 32b instr from {imem [15:0], rg_cache_b16}
   Bool cond_i32_odd = (   is_addr_odd16 (rg_pc)
			&& eq_b32_addr (rg_pc, rg_cache_addr)
			&& (imem32.pc == rg_pc + 2)
			&& is_32b_instr (rg_cache_b16));

   // Condition: 32b instr from imem [31:0]
   Bool cond_i32_even = (   is_addr_even16 (rg_pc)
			 && eq_b32_addr (rg_pc, imem32.pc)
			 && is_32b_instr (imem32.instr));

   // Condition: 16b instr from imem [31:16]
   Bool cond_i16_odd  = (   is_addr_odd16 (rg_pc)
			 && (   (   eq_b32_addr (rg_pc, imem32.pc)
				 && is_16b_instr (imem32.instr [31:16]))
			     || (   eq_b32_addr (rg_pc, rg_cache_addr)
				 && is_16b_instr (rg_cache_b16))));

   // Condition: 16b instr from imem [15:0]
   Bool cond_i16_even = (   is_addr_even16 (rg_pc)
			 && eq_b32_addr (rg_pc, imem32.pc)
			 && is_16b_instr (imem32.instr));

   // Condition: 32b instr from { ...next imem [15:0], imem [31:16] }
   Bool cond_i32_odd_fetch_next = (   is_addr_odd16 (rg_pc)
				   && imem32.valid
				   && eq_b32_addr (rg_pc, imem32.pc)
				   && is_32b_instr (imem32.instr [31:16]));

   // ----------------
   // Compose the 32b output 'instr' (either a 32b instr, or { 16'b0, 16b instr })

   function Bit #(32) fn_instr_out ();
      Bit #(32) instr_out = imem32.instr;
      if (cond_i32_odd)
	 instr_out = { imem32.instr [15:0], rg_cache_b16 };

      else if (cond_i16_even)
	 instr_out = { 16'b0, imem32.instr [15:0] };

      else if (cond_i16_odd) begin
	 if (eq_b32_addr (rg_pc, imem32.pc))
	    instr_out = { 16'b0, imem32.instr [31:16] };
	 else
	    instr_out = { 16'b0, rg_cache_b16 };
      end
      return instr_out;
   endfunction

   // ================================================================
   // Assert: The underlying imem32 only knows about 32-bit aligned words

   rule rl_assert_fail (! imem32.is_i32_not_i16);
      $display ("%0d: ERROR: CPU_Fetch_C: imem32.is_i32_not_i16 is False", cur_cycle);
      $finish (1);
   endrule

   rule rl_debug_conds (False && (verbosity != 0) && imem32.valid);
      $display ("%0d: imem32.pc 0x%0h  pc 0x%0h  rg_f3 %0d  imem32.instr 0x%08h  rg_cache_b16 0x%04h",
		cur_cycle, imem32.pc,  rg_pc,  rg_f3,  imem32.instr,  rg_cache_b16);
      $display ("    cond_i32_odd  = ", fshow (cond_i32_odd));
      $display ("    cond_i32_even = ", fshow (cond_i32_even));
      $display ("    cond_i16_odd  = ", fshow (cond_i16_odd));
      $display ("    cond_i16_even = ", fshow (cond_i16_even));
      $display ("    cond_i32_odd_fetch_next             = ", fshow (cond_i32_odd_fetch_next));
      $display ("    eq_b32_addr (rg_pc, imem32.pc)      = ", fshow (eq_b32_addr (rg_pc, imem32.pc)));
      $display ("    is_addr_odd16 (rg_pc)               = ", fshow (is_addr_odd16 (rg_pc)));
      $display ("    is_32b_instr (imem32.instr [31:16]) = ", fshow (is_32b_instr (imem32.instr [31:16])));
   endrule

   // ================================================================
   // When imem32.instr [31:15] has lower half of 32b instr, cache it and fetch next 32 bits

   (* no_implicit_conditions, fire_when_enabled *)
   rule rl_fetch_next_32b (imem32.valid && cond_i32_odd_fetch_next);
      Addr next_b32_addr = imem32.pc + 4;
      imem32.req (rg_f3, next_b32_addr, rg_priv, rg_sstatus_SUM, rg_mstatus_MXR, rg_satp);
      rg_cache_addr <= imem32.pc;
      rg_cache_b16  <= imem32.instr [31:16];
      rg_tval       <= next_b32_addr;

      if (verbosity != 0)
	 $display ("%0d: CPU_Fetch_C.rl_fetch_next_32b:  imem32.pc 0x%0h  next_b32_addr 0x%0h",
		   cur_cycle, imem32.pc, next_b32_addr);
   endrule

<<<<<<< HEAD
`ifdef ISA_CHERI
   //Always commit to the actual icache: we will deal with cancelling fetches here
   rule rl_commit;
       imem32.commit;
   endrule
`endif

   // ----------------
   // Compose the 'instr' 32b output

   Instr instr_out = imem32.instr;
   Bool  is_32b_not_16b = True;
   if (cond_i32_odd)
      instr_out = { imem32.instr [15:0], rg_instr_15_0 };

   else if (cond_i16_even) begin
      instr_out = { 16'b0, imem32.instr [15:0] };
      is_32b_not_16b = False;
   end

   else if (cond_i16_odd) begin
      instr_out = { 16'b0, imem32.instr [31:16] };
      is_32b_not_16b = False;
   end

=======
>>>>>>> aa19d0d5
   // ================================================================
   // INTERFACE

   // CPU side: IMem request
   method Action  req (Bit #(3)   f3,
		       WordXL     addr,
		       // The following  args for VM
		       Priv_Mode  priv,
		       Bit #(1)   sstatus_SUM,
		       Bit #(1)   mstatus_MXR,
		       WordXL     satp               // { VM_Mode, ASID, PPN_for_page_table }
		       ) if (! cond_i32_odd_fetch_next);
      rg_f3          <= f3;
      rg_pc          <= addr;
      rg_priv        <= priv;
      rg_sstatus_SUM <= sstatus_SUM;
      rg_mstatus_MXR <= mstatus_MXR;
      rg_satp        <= satp;
      rg_tval        <= addr;

      // Cache the previous output, if valid
      if (imem32.valid) begin
	 rg_cache_addr     <= imem32.pc;
	 rg_cache_b16 <= imem32.instr [31:16];
      end

      WordXL addr_of_b32 = fn_to_b32_addr (addr);

      // Fetch next 32b word if request is odd-16b aligned, we've already got those 16b, and it's a 32b instr
      // (the 16b we've already got is saved in r16_cache_b16).
      // Note: since we know it's a 32b instr, this next fetch is not speculative, so ok if it page faults.
      if (   is_addr_odd16 (addr)
	  && imem32.valid
	  && (addr_of_b32 == imem32.pc)
	  && is_32b_instr (imem32.instr [31:16]))
	 begin
	    addr_of_b32 = addr_of_b32 + 4;
	 end

      imem32.req (f3, addr_of_b32, priv, sstatus_SUM, mstatus_MXR, satp);
      if (verbosity > 0) begin
	 $display ("CPU_Fetch_C.req: addr 0x%0h, addr_of_b32 0x%0h", addr, addr_of_b32);
      end
   endmethod

   // CPU side: IMem response
   method Bool     valid    = (imem32.valid && (   cond_i32_odd
						|| cond_i32_even
						|| cond_i16_odd
						|| cond_i16_even));

   method Bool     is_i32_not_i16 = (cond_i32_odd || cond_i32_even);

   method WordXL   pc       = rg_pc;
   method Instr    instr    = fn_instr_out ();
   method Bool     exc      = imem32.exc;
   method Exc_Code exc_code = imem32.exc_code;
   method WordXL   tval     = rg_tval;        // Can be different from rg_pc

`ifdef ISA_CHERI
   method Action commit;
      dw_commit <= True; //TODO cancel fetch if no commit
   endmethod
`endif

endmodule

// ================================================================

endpackage<|MERGE_RESOLUTION|>--- conflicted
+++ resolved
@@ -187,34 +187,12 @@
 		   cur_cycle, imem32.pc, next_b32_addr);
    endrule
 
-<<<<<<< HEAD
 `ifdef ISA_CHERI
    //Always commit to the actual icache: we will deal with cancelling fetches here
    rule rl_commit;
        imem32.commit;
    endrule
 `endif
-
-   // ----------------
-   // Compose the 'instr' 32b output
-
-   Instr instr_out = imem32.instr;
-   Bool  is_32b_not_16b = True;
-   if (cond_i32_odd)
-      instr_out = { imem32.instr [15:0], rg_instr_15_0 };
-
-   else if (cond_i16_even) begin
-      instr_out = { 16'b0, imem32.instr [15:0] };
-      is_32b_not_16b = False;
-   end
-
-   else if (cond_i16_odd) begin
-      instr_out = { 16'b0, imem32.instr [31:16] };
-      is_32b_not_16b = False;
-   end
-
-=======
->>>>>>> aa19d0d5
    // ================================================================
    // INTERFACE
 
