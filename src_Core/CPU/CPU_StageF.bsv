// Copyright (c) 2016-2019 Bluespec, Inc. All Rights Reserved

package CPU_StageF;

// ================================================================
// This is Stage F ("fetch") of the "Flute_V3" CPU.

// ================================================================
// Exports

export
CPU_StageF_IFC (..),
mkCPU_StageF;

// ================================================================
// BSV library imports

import FIFOF        :: *;
import GetPut       :: *;
import ClientServer :: *;

// ----------------
// BSV additional libs

import Cur_Cycle :: *;

// ================================================================
// Project imports

import ISA_Decls         :: *;
import CPU_Globals       :: *;
import Near_Mem_IFC      :: *;
import Branch_Predictor  :: *;

`ifdef RVFI_DII
import RVFI_DII          :: *;
`endif

`ifdef ISA_CHERI
import CHERICap          :: *;
import CHERICC_Fat       :: *;
`endif

// ================================================================
// Interface

interface CPU_StageF_IFC;
   // ---- Reset
   interface Server #(Token, Token) server_reset;

   // ---- Output
   (* always_ready *)
   method Output_StageF out;

   (* always_ready *)
   method Action deq;

   // ---- Input
   (* always_ready *)
   method Action enq (Epoch            epoch,
<<<<<<< HEAD
		      Maybe #(WordXL)  m_old_fetch_addr,
		      WordXL           fetch_addr,
`ifdef ISA_CHERI
                      Bool             refresh_pcc,
`endif
=======
		      WordXL           pc,
>>>>>>> aa19d0d5
		      Priv_Mode        priv,
`ifdef RVFI_DII
                      Dii_Id   next_seq,
`endif
		      Bit #(1)         sstatus_SUM,
		      Bit #(1)         mstatus_MXR,
		      WordXL           satp);

   (* always_ready *)
   method Action bp_train (WordXL   pc,
			   Bool     is_i32_not_i16,
			   Instr    instr,
			   CF_Info  cf_info);

   (* always_ready *)
   method Action set_full (Bool full);
endinterface

// ================================================================
// Implementation module

module mkCPU_StageF #(Bit #(4)  verbosity,
		      IMem_IFC  imem)
                    (CPU_StageF_IFC);

   FIFOF #(Token)  f_reset_reqs <- mkFIFOF;
   FIFOF #(Token)  f_reset_rsps <- mkFIFOF;

   Wire #(Bool)      dw_redirecting <- mkDWire (False);

   Reg #(Bool)       rg_full  <- mkReg (False);
`ifdef ISA_CHERI
   Reg #(Bool)       rg_refresh_pcc <- mkReg(False);
`endif
   Reg #(Epoch)      rg_epoch <- mkReg (0);               // Toggles on redirections
   Reg #(Priv_Mode)  rg_priv  <- mkRegU;

   Branch_Predictor_IFC branch_predictor <- mkBranch_Predictor;

   // ----------------------------------------------------------------
   // BEHAVIOR

   rule rl_reset;
      f_reset_reqs.deq;
      rg_full  <= False;
      rg_epoch <= 0;
`ifdef RVFI_DII
      branch_predictor.reset();
`endif
      f_reset_rsps.enq (?);
   endrule

   rule rl_commit;
      imem.commit; // always commit to imem, meaning OOB reads can happen over instr interface
   endrule

   // ----------------
   // Combinational output function

   function Output_StageF fv_out;
<<<<<<< HEAD
      let d = Data_StageF_to_StageD {fetch_addr:      imem.pc,
`ifdef ISA_CHERI
                                     refresh_pcc:     rg_refresh_pcc,
`endif
=======
      let pred_pc = branch_predictor.predict_rsp (imem.is_i32_not_i16, imem.instr);
      let d = Data_StageF_to_StageD {pc:              imem.pc,
>>>>>>> aa19d0d5
				     epoch:           rg_epoch,
				     priv:            rg_priv,
				     is_i32_not_i16:  imem.is_i32_not_i16,
				     exc:             imem.exc,
				     exc_code:        imem.exc_code,
				     tval:            imem.tval,
`ifdef RVFI_DII
				     instr:           tpl_1(imem.instr),
                                     instr_seq:       tpl_2(imem.instr),
`else
				     instr:           imem.instr,
<<<<<<< HEAD
`endif
				     pred_fetch_addr: branch_predictor.predict_rsp};
=======
				     pred_pc:         pred_pc};
>>>>>>> aa19d0d5

      let ostatus = (  (! rg_full) ? OSTATUS_EMPTY
		     : (  (! imem.valid) ? OSTATUS_BUSY
			: OSTATUS_PIPE));                    // instr or exception

      let output_stageF = Output_StageF {ostatus: ostatus, data_to_stageD: d};

      return output_stageF;
   endfunction: fv_out

   // ================================================================
   // INTERFACE

   // ---- Reset
   interface server_reset = toGPServer (f_reset_reqs, f_reset_rsps);

   // ---- Output
   method Output_StageF out;
      return fv_out;
   endmethod

   method Action deq ();
      noAction;
   endmethod

   // ---- Input
   method Action enq (Epoch            epoch,
<<<<<<< HEAD
		      Maybe #(WordXL)  m_old_fetch_addr,
                      WordXL           fetch_addr,
`ifdef ISA_CHERI
                      Bool             refresh_pcc,
`endif
=======
		      WordXL           pc,
>>>>>>> aa19d0d5
		      Priv_Mode        priv,
`ifdef RVFI_DII
                      Dii_Id   next_seq,
`endif
		      Bit #(1)         sstatus_SUM,
		      Bit #(1)         mstatus_MXR,
		      WordXL           satp);
      if (verbosity > 1) begin
<<<<<<< HEAD
	 $write   ("    CPU_StageF.enq:  fetch_addr:0x%0h  epoch:%0d  priv:%0d", fetch_addr, epoch, priv);
	 $display ("  sstatus_SUM:%0d  mstatus_MXR:%0d  satp:0x%0h  m_old_addr:",
		   sstatus_SUM, mstatus_MXR, satp, fshow (m_old_fetch_addr));
      end

      imem.req (f3_LW, fetch_addr, priv, sstatus_SUM, mstatus_MXR, satp
`ifdef RVFI_DII
                                                                       , next_seq
`endif
                                                                       );
      branch_predictor.predict_req (fetch_addr, m_old_fetch_addr);    // TODO: ASID.VA vs PA?
=======
	 $write ("    %m.enq:  pc:0x%0h  epoch:%0d  priv:%0d",     pc, epoch, priv);
	 $write ("  sstatus_SUM:%0d  mstatus_MXR:%0d  satp:0x%0h",
		 sstatus_SUM, mstatus_MXR, satp);
	 $display ("");
      end

      imem.req (f3_LW, pc, priv, sstatus_SUM, mstatus_MXR, satp);
      branch_predictor.predict_req (pc);    // TODO: ASID.VA vs PA?
>>>>>>> aa19d0d5

      rg_epoch <= epoch;
      rg_priv  <= priv;
`ifdef ISA_CHERI
      rg_refresh_pcc <= refresh_pcc;
`endif
   endmethod

   method Action bp_train (WordXL   pc,
			   Bool     is_i32_not_i16,
			   Instr    instr,
			   CF_Info  cf_info);
      branch_predictor.bp_train (pc, is_i32_not_i16, instr, cf_info);
   endmethod

   method Action set_full (Bool full);
      rg_full <= full;
   endmethod
endmodule

// ================================================================

endpackage<|MERGE_RESOLUTION|>--- conflicted
+++ resolved
@@ -58,15 +58,10 @@
    // ---- Input
    (* always_ready *)
    method Action enq (Epoch            epoch,
-<<<<<<< HEAD
-		      Maybe #(WordXL)  m_old_fetch_addr,
 		      WordXL           fetch_addr,
 `ifdef ISA_CHERI
                       Bool             refresh_pcc,
 `endif
-=======
-		      WordXL           pc,
->>>>>>> aa19d0d5
 		      Priv_Mode        priv,
 `ifdef RVFI_DII
                       Dii_Id   next_seq,
@@ -127,15 +122,11 @@
    // Combinational output function
 
    function Output_StageF fv_out;
-<<<<<<< HEAD
+      let pred_fetch_addr = branch_predictor.predict_rsp (imem.is_i32_not_i16, imem.instr);
       let d = Data_StageF_to_StageD {fetch_addr:      imem.pc,
 `ifdef ISA_CHERI
                                      refresh_pcc:     rg_refresh_pcc,
 `endif
-=======
-      let pred_pc = branch_predictor.predict_rsp (imem.is_i32_not_i16, imem.instr);
-      let d = Data_StageF_to_StageD {pc:              imem.pc,
->>>>>>> aa19d0d5
 				     epoch:           rg_epoch,
 				     priv:            rg_priv,
 				     is_i32_not_i16:  imem.is_i32_not_i16,
@@ -147,12 +138,8 @@
                                      instr_seq:       tpl_2(imem.instr),
 `else
 				     instr:           imem.instr,
-<<<<<<< HEAD
-`endif
-				     pred_fetch_addr: branch_predictor.predict_rsp};
-=======
-				     pred_pc:         pred_pc};
->>>>>>> aa19d0d5
+`endif
+				     pred_fetch_addr: pred_fetch_addr};
 
       let ostatus = (  (! rg_full) ? OSTATUS_EMPTY
 		     : (  (! imem.valid) ? OSTATUS_BUSY
@@ -180,15 +167,10 @@
 
    // ---- Input
    method Action enq (Epoch            epoch,
-<<<<<<< HEAD
-		      Maybe #(WordXL)  m_old_fetch_addr,
                       WordXL           fetch_addr,
 `ifdef ISA_CHERI
                       Bool             refresh_pcc,
 `endif
-=======
-		      WordXL           pc,
->>>>>>> aa19d0d5
 		      Priv_Mode        priv,
 `ifdef RVFI_DII
                       Dii_Id   next_seq,
@@ -197,28 +179,17 @@
 		      Bit #(1)         mstatus_MXR,
 		      WordXL           satp);
       if (verbosity > 1) begin
-<<<<<<< HEAD
-	 $write   ("    CPU_StageF.enq:  fetch_addr:0x%0h  epoch:%0d  priv:%0d", fetch_addr, epoch, priv);
-	 $display ("  sstatus_SUM:%0d  mstatus_MXR:%0d  satp:0x%0h  m_old_addr:",
-		   sstatus_SUM, mstatus_MXR, satp, fshow (m_old_fetch_addr));
-      end
-
-      imem.req (f3_LW, fetch_addr, priv, sstatus_SUM, mstatus_MXR, satp
-`ifdef RVFI_DII
-                                                                       , next_seq
-`endif
-                                                                       );
-      branch_predictor.predict_req (fetch_addr, m_old_fetch_addr);    // TODO: ASID.VA vs PA?
-=======
-	 $write ("    %m.enq:  pc:0x%0h  epoch:%0d  priv:%0d",     pc, epoch, priv);
+	 $write ("    %m.enq:  fetch_addr:0x%0h  epoch:%0d  priv:%0d", fetch_addr, epoch, priv);
 	 $write ("  sstatus_SUM:%0d  mstatus_MXR:%0d  satp:0x%0h",
 		 sstatus_SUM, mstatus_MXR, satp);
 	 $display ("");
       end
-
-      imem.req (f3_LW, pc, priv, sstatus_SUM, mstatus_MXR, satp);
-      branch_predictor.predict_req (pc);    // TODO: ASID.VA vs PA?
->>>>>>> aa19d0d5
+      imem.req (f3_LW, fetch_addr, priv, sstatus_SUM, mstatus_MXR, satp
+`ifdef RVFI_DII
+                                                                       , next_seq
+`endif
+                                                                       );
+      branch_predictor.predict_req (fetch_addr);    // TODO: ASID.VA vs PA?
 
       rg_epoch <= epoch;
       rg_priv  <= priv;
