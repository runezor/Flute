--- conflicted
+++ resolved
@@ -153,12 +153,10 @@
    interface Client #(Bool, Bool) ndm_reset_client;
 `endif
 
-<<<<<<< HEAD
 `ifdef TAG_CACHE_EVENTS_EXTERNAL
    (* always_ready, always_enabled *)
    method Action send_tag_cache_master_events (Vector #(6, Bit #(1)) events);
 `endif
-=======
    // ----------------------------------------------------------------
    // Misc. control and status
 
@@ -182,7 +180,6 @@
    (* always_ready *)
    method Bit #(8) mv_status;
 
->>>>>>> 8391b345
 endinterface
 
 // ================================================================
@@ -219,12 +216,10 @@
    interface DMI dm_dmi;
    interface Client #(Bool, Bool) ndm_reset_client;
 `endif
-<<<<<<< HEAD
 `ifdef TAG_CACHE_EVENTS_EXTERNAL
    (* always_ready, always_enabled *)
    method Action send_tag_cache_master_events (Vector #(6, Bit #(1)) events);
 `endif
-=======
    method Action  set_verbosity (Bit #(4)  verbosity, Bit #(64)  logdelay);
 `ifdef WATCH_TOHOST
    method Action set_watch_tohost (Bool watch_tohost, Bit #(64) tohost_addr);
@@ -232,7 +227,6 @@
    method Action ma_ddr4_ready;
    (* always_ready *)
    method Bit #(8) mv_status;
->>>>>>> 8391b345
 endinterface
 
 // ================================================================
