#!/usr/bin/python3

# Copyright (c) 2018-2020 Bluespec, Inc.
# See LICENSE for license details

#-
# RVFI_DII + CHERI modifications:
#     Copyright (c) 2018 Jack Deeley (RVFI_DII)
#     Copyright (c) 2018-19 Peter Rugg (RVFI_DII + CHERI)
#     All rights reserved.
#
#     This software was developed by SRI International and the University of
#     Cambridge Computer Laboratory (Department of Computer Science and
#     Technology) under DARPA contract HR0011-18-C-0016 ("ECATS"), as part of the
#     DARPA SSITH research programme.
#-

# ================================================================

usage_line = (
    "Usage:\n"
    "    $ CMD  <repo>  <arch>  <sim>  <opt debug>  <opt tandem verif>\n"
    "  where\n"
    "    <repo>            is a path to the CPU source repo (such as Piccolo/Flute)\n"
    "    <arch>            is a word like RV32IMU, RV64ACIMSU, etc.\n"
    "    <sim>             is bluesim, verilator or iverilog\n"
    "    <debug>           if present, is 'debug'\n"
    "    <tandem verif>    if present, is 'tv'\n"
)

# ================================================================

import sys
import os

# ================================================================

def main (argv = None):
    sys.stdout.write ("Use flag --help  or --h for a help message\n")
    if ((len (argv) < 4) or
        (len (argv) > 6) or
        (argv [1] == '-h') or (argv [1] == '--help')):

        sys.stdout.write (usage_line.replace ("CMD", argv [0]))
        sys.stdout.write ("\n")
        return 0

    arg_repo  = argv [1]
    arg_arch  = argv [2]
    arg_sim   = argv [3]
    opt_args  = argv [4:]

    # ----------------
    # Collect <cpu_repo> and check if exists

    if (not os.path.exists (arg_repo)):
        sys.stdout.write ("Error: arg <repo> (='{0}') does not exist?\n".format (arg_repo))
        sys.stdout.write (usage_line.replace ("CMD", argv [0]))
        sys.stdout.write ("\n")
        return 1

    repo     = os.path.join ("..", arg_repo)
    repobase = os.path.basename (os.path.abspath (os.path.normpath (arg_repo)))

    # ----------------
    # Collect <arch> and check if legal

    known_arch_features = "ACDFGIMSU"
    arch_split = arg_arch.split("x")
    arch_std = arch_split[0]
    arch = arch_std.upper ()

    # G is an abbreviation for IMAFD
    arch_std = arch_std.replace ("G", "IMAFD")

    # We always have "I"
    if ((not "I" in arch_std) and (not "G" in arch_std)): arch_std = arch_std + "I"

    # For Piccolo and Flute, we always have Priv U (along with Priv M)
    if (not "U" in arch_std): arch_std = arch_std + "U"

    if (not (arch_std.startswith ("RV32") or arch_std.startswith ("RV64"))):
        sys.stdout.write ("Error in command-line arg 1 (<arch>='{0}')\n".format (arch_std))
        sys.stdout.write ("    Should begin with 'RV32' or 'RV64'\n")
        sys.stdout.write (usage_line.replace ("CMD", argv [0]))
        sys.stdout.write ("\n")
        return 1
    if (not all (map ((lambda x: x in known_arch_features), arch_std [4:]))):
        sys.stdout.write ("Error in command-line arg 1 (<arch>='{0}')\n".format (arch_std))
        sys.stdout.write ("    Should only contain alphabets from {0} after RV32/RV64\n".format (known_arch_features))
        sys.stdout.write (usage_line.replace ("CMD", argv [0]))
        sys.stdout.write ("\n")
        return 1
    if (not ('I' in arch_std)):
        sys.stdout.write ("Error in command-line arg 1 (<arch>='{0}')\n".format (arch_std))
        sys.stdout.write ("    Should contain 'I'\n")
        sys.stdout.write (usage_line.replace ("CMD", argv [0]))
        sys.stdout.write ("\n")
        return 1
    if (('S' in arch_std) and not ('U' in arch_std)):
        sys.stdout.write ("Error in command-line arg 1 (<arch>='{0}')\n".format (arch_std))
        sys.stdout.write ("    Should contain 'U' since it contains 'S'\n")
        sys.stdout.write (usage_line.replace ("CMD", argv [0]))
        sys.stdout.write ("\n")
        return 1
    if (('D' in arch_std) and not ('F' in arch_std)):
        sys.stdout.write ("Error in command-line arg 1 (<arch>='{0}')\n".format (arch_std))
        sys.stdout.write ("    Should contain 'F' since it contains 'D'\n")
        sys.stdout.write (usage_line.replace ("CMD", argv [0]))
        sys.stdout.write ("\n")
        return 1

    # ----------------
    # Collect optional <debug> and <tv> args

    debug = ""
    tv    = ""
    rvfi_dii = ""

    if ((len (opt_args) > 0) and (opt_args [0] == "debug")):
        debug = "_debug"
        opt_args = opt_args [1:]

    if ((len (opt_args) > 0) and (opt_args [0] == "tv")):
        tv = "_tv"
        opt_args = opt_args [1:]

    if ("RVFI_DII" in arch_std):
        arch_std = arch_std.replace("_RVFI_DII","")
        rvfi_dii = "_RVFI_DII"

    cheri = False

    for ext in arch_split:
        if ("RVFI_DII" in ext):
            rvfi_dii = "_RVFI_DII"
        if ("CHERI" in ext):
            cheri = True

    if (not(cheri)):
        sys.stdout.write ("Error in command-line arg 1 (<arch>='{0}')\n".format (arch_std))
        sys.stdout.write ("    Should contain 'xCHERI'\n")
        sys.stdout.write (usage_line.replace ("CMD", argv [0]))
        sys.stdout.write ("\n")

    arch_split = list(map ((lambda x : x.replace("_RVFI_DII", "")), arch_split))

    if (len (opt_args) > 0):
        sys.stdout.write ("Error in optional command-line args (='{0}')\n".format (opt_args [0]))
        sys.stdout.write ("    Should be  'debug', 'tv' or 'RVFI_DII'\n")
        sys.stdout.write (usage_line.replace ("CMD", argv [0]))
        sys.stdout.write ("\n")
        return 1

    arch = canonical_arch_string ("x".join([arch_std] + arch_split[1:])) + rvfi_dii
    sys.stdout.write ("Canonical arch string is:  '{0}'\n".format (arch))

    # ----------------
    # Collect <sim> and check if legal

    sim = argv [3].lower ()
    if (not ((sim == 'bluesim') or
             (sim == 'verilator') or
             (sim == 'iverilog'))):
        sys.stdout.write ("Error in command-line arg for <sim> (='{0}')\n".format (sim))
        sys.stdout.write ("    Should be  'bluesim',  'verilator'  or  'iverilog'\n")
        sys.stdout.write (usage_line.replace ("CMD", argv [0]))
        sys.stdout.write ("\n")
        return 1

    # ----------------
    # All args collected; create the build directory and its Makefile

    make_build_dir (repo, repobase, arch, sim, debug, tv, rvfi_dii)

    return 0

# ================================================================
# Create canonical architecture string (alphabetical order, no duplicates)
# Can be invoked with or without the leading "RV32" or "RV64"

def canonical_arch_string (arch):
    arch_split = arch.split('x');
    arch_std = arch_split[0];
    prefix = ""
    letters_s = arch_std
    if arch_std.startswith ("RV32"):
        prefix = "RV32"
        letters_s = arch_std [4:]
    elif arch_std.startswith ("RV64"):
        prefix = "RV64"
        letters_s = arch_std [4:]

    # Convert  'letters_s'  string to list of single-char strings
    letters_l  = map  ((lambda j: letters_s [j]),  (range (len (letters_s))))
    # Remove duplicates by converting into a set
    letters_fs = frozenset (letters_l)
    # Convert into a sorted list
    letters_l  = sorted (letters_fs)
    # Join them back into a string
    letters_s  = "".join (letters_l)

    return ("x".join([prefix + letters_s] + arch_split[1:]))

# ================================================================
# Create the build directory and its Makefile

def make_build_dir (repo, repobase, arch, sim, debug, tv, rvfi_dii):

    # debugging only
    if False:
        sys.stdout.write ("repo     = '{0}'\n".format (repo))
        sys.stdout.write ("repobase = '{0}'\n".format (repobase))
        sys.stdout.write ("arch     = '{0}'\n".format (arch))
        sys.stdout.write ("sim      = '{0}'\n".format (sim))
        sys.stdout.write ("debug    = '{0}'\n".format (debug))
        sys.stdout.write ("tv       = '{0}'\n".format (tv))
        sys.stdout.write ("RVFI_DII = '{0}'\n".format (rvfi_dii))
        return

    # Create the directory
    dirname = arch + "_" + repobase + "_" + sim + debug + tv
    if (os.path.exists (dirname)):
        sys.stdout.write ("Directory  '{0}'  exists already\n".format (dirname))
    else:
        sys.stdout.write ("Creating directory    '{0}'\n".format (dirname));
        os.mkdir (dirname)

    arch = arch.replace("_RVFI_DII", "")

    # Create the Makefile (backing up existing copy, if any)
    Makefile_filename = os.path.join (dirname, "Makefile")
    if os.path.exists (Makefile_filename):
        # Back up exising copy by renaming it with a new numeric suffix
        j = 1
        while True:
            suffixed_name = "{0}_{1}".format (Makefile_filename, j)
            if (not os.path.exists (suffixed_name)): break
            j = j + 1
        sys.stdout.write ("    '{0}'  exists already\n".format (Makefile_filename))
        sys.stdout.write ("    Renaming it to {0}\n".format (suffixed_name))
        os.rename (Makefile_filename, suffixed_name)

    sys.stdout.write ("Creating Makefile  '{0}'\n".format (Makefile_filename))
    fo = open (Makefile_filename, "w")

    # Fill in the contents of the Makefile
    fo.write ("###  -*-Makefile-*-\n"
              "\n"
              "# *** DO NOT EDIT! ***\n"
              "# *** This file is program-generated, not hand-written. ***\n")

    fo.write ("# ================================================================\n")
    fo.write ("\n")
    fo.write ("REPO ?= {0}\n".format (repo))
    fo.write ("ARCH ?= {0}\n".format (arch))
    fo.write ("\n")

    arch_split = arch.split('x');
    arch_std = arch_split[0]

    # CHERI parameters
    fo.write ("\n")
    if (arch_std.startswith ("RV32")):
        fo.write ("CAPSIZE = 64\n")
    else:
        fo.write ("CAPSIZE = 128\n")
    fo.write ("TAGS_STRUCT = 0 64\n")
    fo.write ("TAGS_ALIGN = 32\n")
    fo.write ("\n")

    # RISC-V config macros passed into Bluespec 'bsc' compiler
    fo.write ("# ================================================================\n")
    fo.write ("# RISC-V config macros passed into Bluespec 'bsc' compiler\n")
    fo.write ("\n")
    fo.write ("BSC_COMPILATION_FLAGS += \\\n")
    fo.write ("\t-D " + arch_std [0:4] + " \\\n")

    # RISC-V privilege levels
    fo.write ("\t-D ISA_PRIV_M")
    if ("U" in arch_std): fo.write ("  -D ISA_PRIV_U")
    if ("S" in arch_std): fo.write ("  -D ISA_PRIV_S")
    fo.write ("  \\\n")

    # If 'S', specify Virtual Memory scheme
    if ("S" in arch_std):
        if (arch_std.startswith ("RV32")):
            fo.write ("\t-D SV32  \\\n")
        else:
            fo.write ("\t-D SV39  \\\n")

    fo.write("\t-D RISCV\\\n");
    if (arch_std.startswith ("RV32")):
        fo.write ("\t-D CapWidth=64\\\n")
    else:
        fo.write ("\t-D CapWidth=128\\\n")

    # RISC-V arch features
    arch_flags = ""
    if ("G" in arch_std):
        arch_flags = arch_flags + "  -D ISA_I"
        arch_flags = arch_flags + "  -D ISA_M"
        arch_flags = arch_flags + "  -D ISA_A"
        arch_flags = arch_flags + "  -D ISA_F"
        arch_flags = arch_flags + "  -D ISA_D"
        arch_flags = arch_flags + "  -D INCLUDE_FDIV"
        arch_flags = arch_flags + "  -D INCLUDE_FSQRT"
    else:
<<<<<<< HEAD
        if ("I" in arch_std): arch_flags = arch_flags + "  -D ISA_I"
        if ("M" in arch_std): arch_flags = arch_flags + "  -D ISA_M"
        if ("A" in arch_std): arch_flags = arch_flags + "  -D ISA_A"
        if ("F" in arch_std): arch_flags = arch_flags + "  -D ISA_F"
        if ("D" in arch_std): arch_flags = arch_flags + "  -D ISA_D"
        if (("F" in arch_std) or ("D" in arch_std)): arch_flags = arch_flags + "  -D INCLUDE_FDIV"
        if (("F" in arch_std) or ("D" in arch_std)): arch_flags = arch_flags + "  -D INCLUDE_FSQRT"
    if ("C" in arch_std): arch_flags = arch_flags + "  -D ISA_C"
    arch_flags += "".join(["  -D ISA_" + non_std_ext for non_std_ext in arch_split[1:]])
=======
        if ("I" in arch): arch_flags = arch_flags + "  -D ISA_I"
        if ("M" in arch): arch_flags = arch_flags + "  -D ISA_M"
        if ("A" in arch): arch_flags = arch_flags + "  -D ISA_A"
        if ("F" in arch): arch_flags = arch_flags + "  -D ISA_F"
        if ("D" in arch): arch_flags = arch_flags + "  -D ISA_D"
        if (("F" in arch) or ("D" in arch)): arch_flags = arch_flags + "  -D INCLUDE_FDIV"
        if (("F" in arch) or ("D" in arch)): arch_flags = arch_flags + "  -D INCLUDE_FSQRT"
    if ("C" in arch): arch_flags = arch_flags + "  -D ISA_C"
>>>>>>> bcc67afc
    fo.write ("\t{0}  \\\n".format (arch_flags.lstrip()))

    # Bluespec HW implementation choice for shifter
    # fo.write ("\t-D SHIFT_NONE    \\\n")
    fo.write ("\t-D SHIFT_BARREL    \\\n")
    # fo.write ("\t-D SHIFT_SERIAL    \\\n")
    # fo.write ("\t-D SHIFT_MULT    \\\n")

    # Bluespec HW implementation choice for integer multiply/divide
    fo.write ("\t-D MULT_SYNTH    \\\n")
    # fo.write ("\t-D MULT_SERIAL    \\\n")

    # Bluespec HW implementation choice for "near-mem"
    fo.write ("\t-D Near_Mem_Caches    \\\n")

    # Bluespec HW implementation choice for fabric data width
    fo.write ("\t-D FABRIC64    \\\n")

    # Bluespec testing: observe writes to <tohost> and terminate when non-zero
    fo.write ("\t-D WATCH_TOHOST    \\\n")

    # Support for RISC-V Debug Module
    if (debug != ""):
        fo.write ("\t-D INCLUDE_GDB_CONTROL  \\\n")

    # Support for Bluespec Tandem Verification traces
    if (tv != ""):
        fo.write ("\t-D INCLUDE_TANDEM_VERIF  \\\n")

    if (rvfi_dii != ""):
        fo.write ("\t-D RVFI_DII  \\\n")
        fo.write ("\t-D RVFI  \\\n")

    fo.write ("\n")

    # Default ISA test (RV32/RV64ui-p-add)
    fo.write ("\n"
              + "# Default ISA test\n"
              + "\n"
              + ("TEST ?= {0}".format (arch [0:4].lower()))
              + "ui-p-add\n")
    fo.write ("\n")

    # Include common boilerplate Makefile rules
    fo.write ("#================================================================\n")
    fo.write ("# Common boilerplate rules\n")
    fo.write ("\n")
    fo.write ("include $(REPO)/builds/Resources/Include_Common.mk\n")
    fo.write ("\n")

    # Include simulator-specific Makefile rules
    fo.write ("#================================================================\n")
    fo.write ("# Makefile rules for building for specific simulator: {0}\n".format (sim))
    fo.write ("\n")
    fo.write ("include $(REPO)/builds/Resources/Include_{0}.mk\n".format (sim))
    fo.write ("\n")

    fo.close ()

# ================================================================
# For non-interactive invocations, call main() and use its return value
# as the exit code.
if __name__ == '__main__':
  sys.exit (main (sys.argv))<|MERGE_RESOLUTION|>--- conflicted
+++ resolved
@@ -306,7 +306,6 @@
         arch_flags = arch_flags + "  -D INCLUDE_FDIV"
         arch_flags = arch_flags + "  -D INCLUDE_FSQRT"
     else:
-<<<<<<< HEAD
         if ("I" in arch_std): arch_flags = arch_flags + "  -D ISA_I"
         if ("M" in arch_std): arch_flags = arch_flags + "  -D ISA_M"
         if ("A" in arch_std): arch_flags = arch_flags + "  -D ISA_A"
@@ -316,16 +315,6 @@
         if (("F" in arch_std) or ("D" in arch_std)): arch_flags = arch_flags + "  -D INCLUDE_FSQRT"
     if ("C" in arch_std): arch_flags = arch_flags + "  -D ISA_C"
     arch_flags += "".join(["  -D ISA_" + non_std_ext for non_std_ext in arch_split[1:]])
-=======
-        if ("I" in arch): arch_flags = arch_flags + "  -D ISA_I"
-        if ("M" in arch): arch_flags = arch_flags + "  -D ISA_M"
-        if ("A" in arch): arch_flags = arch_flags + "  -D ISA_A"
-        if ("F" in arch): arch_flags = arch_flags + "  -D ISA_F"
-        if ("D" in arch): arch_flags = arch_flags + "  -D ISA_D"
-        if (("F" in arch) or ("D" in arch)): arch_flags = arch_flags + "  -D INCLUDE_FDIV"
-        if (("F" in arch) or ("D" in arch)): arch_flags = arch_flags + "  -D INCLUDE_FSQRT"
-    if ("C" in arch): arch_flags = arch_flags + "  -D ISA_C"
->>>>>>> bcc67afc
     fo.write ("\t{0}  \\\n".format (arch_flags.lstrip()))
 
     # Bluespec HW implementation choice for shifter
